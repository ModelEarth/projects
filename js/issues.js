class GitHubIssuesManager {
<<<<<<< HEAD
  constructor(containerId = 'issuesWidget', options = {}) {
    this.containerId = containerId;

    const container = document.getElementById(containerId);
    const config = this.parseConfiguration(container, options);

    this.githubToken = localStorage.getItem('github_token') || '';
    this.baseURL = 'https://api.github.com';
    this.owner = config.githubOwner;
    this.detectCurrentFolder = config.detectCurrentFolder;
    this.multiRepoRoots = config.multiRepoRoots;
    this.currentFolder = this.getCurrentFolder();
    this.defaultRepo = this.determineDefaultRepo();

    // pagination / state
    this.perPage = 10;
    this.currentPage = 1;
    this.currentView = 'list';
    this.isFullscreen = false;

    // data
    this.repositories = [];
    this.repositoryIssues = {};      // repo -> issues[]
    this.repositoryIssueCounts = {}; // repo -> {open, closed, total}
    this.allIssues = [];
    this.filteredIssues = [];
    this.assignees = new Set();
    this.labels = new Set();

    // perf + cache
    this.loadedAllRepositories = false;
    this.totalRepositoryCount = null;
    this.lastRefreshTime = null;
    this.rateLimitInfo = { remaining: null, resetTime: null, startTime: null };

    this.cacheConfig = {
      duration: parseInt(localStorage.getItem('github_cache_duration')) || 60, // minutes
      autoRefresh: localStorage.getItem('github_cache_auto_refresh') !== 'false'
    };
    this.cacheExpireTimer = null;

    // UX helpers
    this.searchDebounceTimer = null;
    this.searchDebounceDelay = 300;

    // filters
    this.filters = {
      repo: this.defaultRepo,
      sort: 'updated',
      assignee: 'all',
      state: 'open',
      label: 'all',
      search: ''
    };

    // request management
    this._abortController = null;
    this._autoRefreshTimer = null;

    // small concurrency limiter
    this.limit = (n = 5) => {
      let a = 0; const q = [];
      const run = async (fn) => {
        if (a >= n) await new Promise(r => q.push(r));
        a++;
        try { return await fn(); }
        finally { a--; const r = q.shift(); if (r) r(); }
      };
      return (fn) => run(fn);
    };
    this.repoLimiter = this.limit(6);     
    this.pageLimiter = this.limit(8);     
    this.countLimiter = this.limit(8);    

    this.init();
  }

  // ---------- utils ----------
  $(s, r=document){return r.querySelector(s);}
  $all(s, r=document){return [...r.querySelectorAll(s)];}
  on(el, ev, fn){el && el.addEventListener(ev, fn);}
  debounce(fn, wait=300){let t;return(...a)=>{clearTimeout(t);t=setTimeout(()=>fn(...a),wait);};}

  parseConfiguration(container, options) {
    const config = {
      githubOwner: 'modelearth',
      detectCurrentFolder: true,
      multiRepoRoots: ['webroot', 'modelearth']
    };
    if (container) {
      if (container.dataset.githubOwner) config.githubOwner = container.dataset.githubOwner;
      if (container.dataset.detectCurrentFolder) config.detectCurrentFolder = container.dataset.detectCurrentFolder === 'true';
      if (container.dataset.multiRepoRoots) config.multiRepoRoots = container.dataset.multiRepoRoots.split(',').map(s=>s.trim());
    }
    return { ...config, ...options };
  }

  getCurrentFolder() {
    const parts = window.location.pathname.split('/').filter(Boolean);
    return parts[0] || '';
  }
  getHubPath() {
    const scripts = document.getElementsByTagName('script');
    for (let s of scripts) {
      if (s.src && s.src.includes('issues.js')) {
        const src = s.getAttribute('src');
        if (src?.startsWith('../js/')) return 'repos.csv';
        if (src === 'js/issues.js') return 'hub/repos.csv';
        break;
      }
    }
    return '../hub/repos.csv';
  }
  determineDefaultRepo() {
    if (!this.detectCurrentFolder) return 'projects';
    if (this.multiRepoRoots.includes(this.currentFolder)) return 'projects';
    return this.currentFolder || 'projects';
  }

  // ---------- UI  ----------
  createWidgetStructure() {
    const c = document.getElementById(this.containerId);
    if (!c) { console.error(`Container with id '${this.containerId}' not found`); return; }
    c.innerHTML = `
      ${this.createHeaderHTML()}
      <div id="rateLimitInfo" class="rate-limit-info" style="display:none;"></div>
      ${this.createLoadingOverlayHTML()}
      ${this.createFiltersHTML()}
      ${this.createIssuesContainerHTML()}
      ${this.createStatsHTML()}
      <div class="cache-status-section"><div id="cacheStatus" class="cache-status"><span class="cache-info">Cache: Loading...</span></div></div>
      ${this.createErrorHTML()}
      ${this.createModalHTML()}
    `;
  }

  createHeaderHTML() {
    return `
    <div class="issues-header">
      <i class="fas fa-expand header-fullscreen-btn" onclick="issuesManager.toggleFullscreen()" title="Toggle Fullscreen"></i>
      <div class="header-content">
        <h1 style="font-size:32px"><i class="fab fa-github"></i> Team Projects</h1>
        <p class="subtitle">
          <a href="#" id="toggleTokenSection" class="token-toggle-link" style="font-size:0.9rem;">Add Your GitHub Token</a>
          <span id="tokenBenefitText" style="font-size:0.9rem;"> to increase API rate limits from 60 to 5,000 requests per hour</span>
          <span id="headerLastRefreshTime" style="font-size:0.9rem;display:none;"> Issue counts last updated: <span id="headerRefreshTime">Never</span>.</span>
          <span id="gitAccountDisplay" style="font-size:0.9rem;display:none;"> GitHub: <a href="#" id="gitAccountLink" onclick="toggleGitIssuesAccount(); return false;"></a></span>
        </p>
        <p class="subtitle" style="margin-top:5px;">
          <input type="text" id="gitIssuesAccount" class="textInput" style="width:150px;font-size:14px;display:none;" placeholder="GitHub Account" onfocus="this.select()" oninput="updateGitIssuesAccount()">
        </p>
      </div>

      <div class="auth-section" id="authSection" style="display:none;">
        <div class="auth-input">
          <input type="password" id="githubToken" placeholder="Enter GitHub Personal Access Token (optional for public repos)">
          <button id="saveToken" class="btn btn-primary"><i class="fas fa-save"></i> Save Token</button>
          <button id="clearToken" class="btn btn-primary" style="display:none;">Clear</button>
        </div>
        <div class="auth-help">
          <i class="fas fa-info-circle"></i>
          <span><strong>Token Benefits:</strong> Access private repositories and higher rate limits.</span>
        </div>
        <div class="auth-instructions">
          <details>
            <summary>
              <span><i class="fas fa-question-circle"></i> How to create a GitHub token?</span>
              <a href="https://github.com/settings/tokens/new?description=ModelEarth+Projects+Hub&scopes=repo,read:org" target="_blank" class="token-link">
                <i class="fas fa-external-link-alt"></i> Get Your Token
              </a>
            </summary>
            <div class="instructions-content">
              <ol><li>Open token page</li><li>Select scopes repo & read:org</li><li>Generate</li><li>Paste & Save</li></ol>
              <p class="note"><i class="fas fa-shield-alt"></i><strong>Security:</strong> Stored locally in your browser only.</p>
            </div>
          </details>
        </div>
      </div>
    </div>`;
  }
  createLoadingOverlayHTML(){return `<div class="loading-overlay" id="loadingOverlay" style="display:none;"><div class="loading-spinner"><div class="spinner"></div><p>Loading GitHub data...</p><div class="loading-progress"><div class="progress-bar" id="progressBar"></div></div><p class="loading-status" id="loadingStatus">Fetching repositories...</p></div></div>`;}
  createFiltersHTML(){return `
    <div class="filters-always-visible">
      <div class="filter-group">
        <select id="repoFilter" class="filter-select">
          <option value="all">All Repositories</option>
        </select>
      </div>

      <div class="filter-group">
        <button id="assigneeButton" class="filter-button"><i class="fas fa-user"></i> Assigned to: All<i class="fas fa-chevron-down"></i></button>
        <div class="dropdown-menu" id="assigneeDropdown">
          <div class="dropdown-item" data-assignee="all"><i class="fas fa-users"></i> All Users</div>
          <div class="dropdown-item" data-assignee="unassigned"><i class="fas fa-user-slash"></i> Unassigned</div>
        </div>
      </div>

      <div class="filter-group">
        <button id="sortButton" class="filter-button"><i class="fas fa-sort"></i> Sort by: Updated<i class="fas fa-chevron-down"></i></button>
        <div class="dropdown-menu" id="sortDropdown">
          <div class="dropdown-item" data-sort="updated"><i class="fas fa-calendar-alt"></i> Updated Date</div>
          <div class="dropdown-item" data-sort="created"><i class="fas fa-plus"></i> Created Date</div>
          <div class="dropdown-item" data-sort="comments"><i class="fas fa-comments"></i> Comment Count</div>
          <div class="dropdown-item" data-sort="title"><i class="fas fa-sort-alpha-down"></i> Title (A–Z)</div>
          <div class="dropdown-item" data-sort="number"><i class="fas fa-hashtag"></i> Issue Number</div>
        </div>
      </div>

      <button id="toggleFiltersBtn" class="toggle-filters-btn" title="Toggle Additional Filters">
        <i class="fas fa-search"></i><span class="toggle-text">More Filters</span>
      </button>
      <button id="clearAllFiltersBtn" class="btn btn-secondary clear-filters-btn" style="display:none;">Clear</button>
    </div>

    <div class="filters-section" id="filtersSection" style="display:none;">
      <div class="filters-row filters-secondary-row additional-filters">
        <div class="filter-group">
          <button id="stateButton" class="filter-button"><i class="fas fa-exclamation-circle"></i> State: Open<i class="fas fa-chevron-down"></i></button>
          <div class="dropdown-menu" id="stateDropdown">
            <div class="dropdown-item" data-state="open"><i class="fas fa-exclamation-circle"></i> Open Issues</div>
            <div class="dropdown-item" data-state="closed"><i class="fas fa-check-circle"></i> Closed Issues</div>
            <div class="dropdown-item" data-state="all"><i class="fas fa-list"></i> All Issues</div>
          </div>
        </div>

        <div class="filter-group">
          <button id="labelButton" class="filter-button"><i class="fas fa-tags"></i> Labels: All<i class="fas fa-chevron-down"></i></button>
          <div class="dropdown-menu" id="labelDropdown">
            <div class="dropdown-item" data-label="all"><i class="fas fa-tags"></i> All Labels</div>
          </div>
        </div>
      </div>

      <div class="filters-row filters-tertiary-row">
        <div class="search-container">
          <div class="search-group">
            <input type="text" id="searchInput" placeholder="Search issues by title, body, or number...">
            <button id="searchButton" class="btn btn-primary"><i class="fas fa-search"></i></button>
            <button id="clearSearch" class="btn btn-clear-search" style="display:none;"><i class="fas fa-times"></i></button>
          </div>
        </div>
      </div>
    </div>`;}
  createIssuesContainerHTML(){return `
    <div class="issues-container" id="issuesContainer" style="display:none;">
      <div class="issues-header-bar">
        <div class="view-controls">
          <div class="view-toggle">
            <button id="listView" class="view-btn active" title="List View"><i class="fas fa-list"></i></button>
            <button id="rowView" class="view-btn" title="Row View"><i class="fas fa-align-justify"></i></button>
            <button id="cardView" class="view-btn" title="Card View"><i class="fas fa-th-large"></i></button>
          </div>
        </div>
      </div>
      <div id="issuesList"></div>
      <div class="pagination-container" id="paginationContainer">
        <div class="pagination-info"><span id="paginationInfo">Showing 0 of 0 issues</span></div>
        <div class="pagination-controls" id="paginationControls"></div>
      </div>
    </div>`;}
  createStatsHTML(){return `
    <div class="stats-section" id="statsSection" style="display:none;">
      <div class="stat-card"><div class="stat-icon"><i class="fas fa-code-branch"></i></div><div class="stat-content"><div class="stat-number" id="repoCount">0</div><div class="stat-label">Repositories</div></div></div>
      <div class="stat-card"><div class="stat-icon"><i class="fas fa-exclamation-circle"></i></div><div class="stat-content"><div class="stat-number" id="openIssueCount">0</div><div class="stat-label">Open Issues</div></div></div>
      <div class="stat-card"><div class="stat-icon"><i class="fas fa-check-circle"></i></div><div class="stat-content"><div class="stat-number" id="closedIssueCount">0</div><div class="stat-label">Closed Issues</div></div></div>
      <div class="stat-card"><div class="stat-icon"><i class="fas fa-comments"></i></div><div class="stat-content"><div class="stat-number" id="totalComments">0</div><div class="stat-label">Comments</div></div></div>
    </div>`;}
  createErrorHTML(){return `
    <div class="error-message" id="errorMessage" style="display:none;">
      <div class="error-icon"><i class="fas fa-exclamation-triangle"></i></div>
      <div class="error-content">
        <h3>Error Loading Issues</h3>
        <p id="errorText">Failed to load GitHub data. Please check your connection and try again.</p>
        <button id="retryButton" class="btn btn-primary"><i class="fas fa-redo"></i> Retry</button>
      </div>
    </div>`;}
  createModalHTML(){return `
    <div class="modal-overlay" id="issueModal">
      <div class="modal-content">
        <div class="modal-header">
          <h2 id="modalTitle">Issue Details</h2>
          <button class="modal-close" id="modalClose"><i class="fas fa-times"></i></button>
        </div>
        <div class="modal-body" id="modalBody"></div>
      </div>
    </div>

    <div class="modal-overlay" id="refreshDialog" style="display:none;">
      <div class="modal-content" style="max-width: 400px;">
        <div class="modal-header">
          <h2 id="refreshDialogTitle">Refresh Issue</h2>
          <button class="modal-close" id="refreshDialogClose"><i class="fas fa-times"></i></button>
        </div>
        <div class="modal-body">
          <p>Do you want to refresh this issue with the latest data from GitHub?</p>
          <div class="refresh-dialog-actions" style="margin-top:20px;display:flex;gap:10px;justify-content:flex-end;">
            <button class="btn btn-secondary" id="refreshDialogCancel">Cancel</button>
            <button class="btn btn-primary" id="refreshDialogConfirm"><i class="fas fa-sync-alt"></i> Refresh Issue</button>
          </div>
        </div>
      </div>
    </div>`;}

  // ---------- init & events ----------
  async init() {
    this.createWidgetStructure();
    this.setupEventListeners();
    this.setupMenuClickHandler();
    this.installHeaderHelpers();
    this.loadFromHash();
    this.loadFromCache();
    this.updateTokenUI();
    this.loadViewPreference();
    this.detectOwner();
    this.loadRateLimitFromCache();
    this.startRateLimitTimer();

    await this.loadData();

    if (this.githubToken) this.startAutoRefreshTimer();
  }

  detectOwner() {
    const hostname = window.location.hostname;
    if (hostname.includes('modelearth') || hostname.includes('model.earth')) {
      this.owner = 'modelearth';
    }
  }

  setupEventListeners() {
    this.on(this.$('#toggleTokenSection'), 'click', (e) => { e.preventDefault(); this.toggleTokenSection(); });
    this.on(this.$('#saveToken'), 'click', () => this.saveToken());
    this.on(this.$('#clearToken'), 'click', () => this.clearToken());

    this.on(this.$('#repoFilter'), 'change', async (e) => {
      const v = e.target.value;
      if (v === 'load_all') {
        await this.loadAllRepositories();
        e.target.value = this.filters.repo;
        return;
      }
      if (v === 'all' && !this.githubToken) {
        const remaining = this.rateLimitInfo.remaining || 60;
        const warning = `⚠️ Loading ALL repositories without a token may exhaust your remaining ${remaining} API requests.\n\nAdd a token for 5,000/hr.\n\nProceed?`;
        if (!confirm(warning)) { e.target.value = 'projects'; this.filters.repo = 'projects'; return; }
      }
      this.filters.repo = v;
      this.updateHash();
      this.saveToCache();

      if (this.filters.repo !== 'all' && !this.repositoryIssues[this.filters.repo]) {
        await this.loadIssuesForRepository(this.filters.repo);
        this.updateRepositoryDropdownCounts();
      } else if (this.filters.repo === 'all') {
        const unloaded = this.repositories.filter(r => !this.repositoryIssues[r.name]);
        // Load any unloaded repos, in parallel
        await Promise.all(unloaded.map(r => this.repoLimiter(() => this.loadIssuesForRepository(r.name))));
        this.updateRepositoryDropdownCounts();
      }
      this.filterAndDisplayIssues();
    });

    const setupDropdown = (buttonId, dropdownId, attr, update) => {
      const btn = this.$(`#${buttonId}`), dd = this.$(`#${dropdownId}`);
      this.on(btn, 'click', (e) => { e.stopPropagation(); this.closeAllDropdowns(); dd.classList.toggle('show'); });
      this.on(dd, 'click', (e) => {
        e.stopPropagation();
        const item = e.target.closest('.dropdown-item');
        if (!item) return;
        const value = item.getAttribute(attr);
        update(value);
        dd.classList.remove('show');
      });
      document.addEventListener('click', () => dd.classList.remove('show'));
    };

    setupDropdown('sortButton', 'sortDropdown', 'data-sort', (v) => { this.filters.sort = v; this.updateSortButton(); this.syncAndRefresh(); });
    setupDropdown('assigneeButton', 'assigneeDropdown', 'data-assignee', (v) => { this.filters.assignee = v; this.updateAssigneeButton(); this.syncAndRefresh(); });
    setupDropdown('stateButton', 'stateDropdown', 'data-state', (v) => { this.filters.state = v; this.updateStateButton(); this.syncAndRefresh(); });
    setupDropdown('labelButton', 'labelDropdown', 'data-label', (v) => { this.filters.label = v; this.updateLabelButton(); this.syncAndRefresh(); });

    const searchInput = this.$('#searchInput');
    const runSearch = () => { this.performSearch(); };
    this.on(this.$('#searchButton'), 'click', () => { runSearch(); this.loadData(true); });
    this.on(this.$('#clearSearch'), 'click', () => this.clearSearch());
    this.on(searchInput, 'keypress', (e) => { if (e.key === 'Enter') runSearch(); });
    this.on(searchInput, 'input', this.debounce((e) => { this.debouncedSearch(e.target.value); }, this.searchDebounceDelay));

    this.on(this.$('#clearAllFiltersBtn'), 'click', () => this.clearAllFilters());
    this.on(this.$('#toggleFiltersBtn'), 'click', () => this.toggleFilters());

    this.on(this.$('#listView'), 'click', () => this.setView('list'));
    this.on(this.$('#rowView'), 'click', () => this.setView('row'));
    this.on(this.$('#cardView'), 'click', () => this.setView('card'));

    this.on(this.$('#modalClose'), 'click', () => this.closeModal());
    this.on(this.$('#issueModal'), 'click', (e) => { if (e.target === this.$('#issueModal')) this.closeModal(); });

    this.on(this.$('#refreshDialogClose'), 'click', () => this.closeRefreshDialog());
    this.on(this.$('#refreshDialogCancel'), 'click', () => this.closeRefreshDialog());
    this.on(this.$('#refreshDialogConfirm'), 'click', () => this.confirmRefreshDialog?.());
    this.on(this.$('#refreshDialog'), 'click', (e) => { if (e.target === this.$('#refreshDialog')) this.closeRefreshDialog(); });

    this.on(this.$('#retryButton'), 'click', () => this.loadData(true));

    window.addEventListener('hashchange', () => this.loadFromHash());
    window.addEventListener('resize', () => this.updatePagination());
  }

  setupMenuClickHandler() {
    document.addEventListener('click', (event) => {
      if (!event.target.closest('.issue-actions-menu')) {
        this.$all('.issue-menu-dropdown').forEach(m => m.classList.remove('show'));
      }
    });
  }

  installHeaderHelpers() {
    window.toggleGitIssuesAccount = () => {
      const input = this.$('#gitIssuesAccount');
      input.style.display = (input.style.display === 'none' || !input.style.display) ? 'inline-block' : 'none';
      if (input.style.display === 'inline-block') input.focus();
    };
    window.updateGitIssuesAccount = () => {
      const val = (this.$('#gitIssuesAccount')?.value || '').trim();
      localStorage.setItem('git_issues_account', val);
      const link = this.$('#gitAccountLink');
      const wrap = this.$('#gitAccountDisplay');
      if (val) {
        wrap.style.display = 'inline';
        link.textContent = val;
        link.href = `https://github.com/${encodeURIComponent(val)}`;
      } else {
        wrap.style.display = 'none';
      }
    };
    const saved = localStorage.getItem('git_issues_account') || '';
    const input = this.$('#gitIssuesAccount');
    if (input) { input.value = saved; }
    window.updateGitIssuesAccount();
  }

  // ---------- Cache ----------
  loadFromCache() {
    try {
      const cached = localStorage.getItem('github_issues_cache');
      if (!cached) return null;
      const data = JSON.parse(cached);
      const maxAge = this.cacheConfig.duration * 60 * 1000;
      const cacheAge = Date.now() - data.timestamp;
      if (cacheAge > maxAge) return null;
      if (data.filters) this.filters = { ...this.filters, ...data.filters };
      if (this.cacheConfig.autoRefresh && this.githubToken) {
        this.setupCacheExpirationTimer(maxAge - cacheAge);
      }
      return data;
    } catch { return null; }
  }
  saveToCache() {
    const cacheData = { filters: this.filters, repositories: this.repositories, issues: this.allIssues, timestamp: Date.now() };
    localStorage.setItem('github_issues_cache', JSON.stringify(cacheData));
    if (this.cacheConfig.autoRefresh && this.githubToken) {
      this.setupCacheExpirationTimer(this.cacheConfig.duration * 60 * 1000);
    }
    this.updateCacheStatusDisplay();
  }
  loadRepositoryFromCache(repoName) {
    try {
      const key = `github_repo_${repoName}_cache`;
      const cached = localStorage.getItem(key);
      if (!cached) return null;
      const data = JSON.parse(cached);
      const maxAge = this.cacheConfig.duration * 60 * 1000;
      const cacheAge = Date.now() - data.timestamp;
      if (cacheAge > maxAge) { localStorage.removeItem(key); return null; }
      return data;
    } catch { return null; }
  }
  saveRepositoryToCache(repoName, issues, meta, apiMeta, etag) {
    const key = `github_repo_${repoName}_cache`;
    localStorage.setItem(key, JSON.stringify({ issues, metadata: meta, apiMetadata: apiMeta, timestamp: Date.now(), etag: etag || null }));
  }
  clearRepositoryCache() {
    Object.keys(localStorage).forEach(k => {
      if (k.startsWith('github_repo_') && k.endsWith('_cache')) localStorage.removeItem(k);
    });
  }

  // ---------- Rate limit UI ----------
  loadRateLimitFromCache() {
    try {
      const cached = localStorage.getItem('github_rate_limit_info');
      if (cached) {
        this.rateLimitInfo = JSON.parse(cached);
        if (this.rateLimitInfo.resetTime && new Date() > new Date(this.rateLimitInfo.resetTime)) this.clearRateLimit();
      }
    } catch {}
  }
  saveRateLimitToCache(){try{localStorage.setItem('github_rate_limit_info', JSON.stringify(this.rateLimitInfo));}catch{}}
  clearRateLimit(){this.rateLimitInfo={remaining:null,resetTime:null,startTime:null};localStorage.removeItem('github_rate_limit_info');this.updateRateLimitDisplay();}
  startRateLimitTimer(){if (this.rateLimitTimer) clearInterval(this.rateLimitTimer); this.rateLimitTimer=setInterval(()=>this.updateRateLimitDisplay(),60000);}
  updateRateLimitDisplay() {
    const box = this.$('#rateLimitInfo');
    if (!box) return;
    const { remaining, resetTime } = this.rateLimitInfo;
    if (remaining === null) { box.style.display = 'none'; return; }
    const reset = new Date(resetTime);
    const minutes = Math.max(0, Math.ceil((reset - new Date()) / 60000));
    const isLow = remaining < 100;
    const isLimited = remaining === 0 && minutes > 0;
    const showInfo = !this.githubToken && remaining <= 60;

    if ((isLow || isLimited) && minutes > 0) {
      box.innerHTML = `<div class="rate-limit-warning"><i class="fas fa-clock"></i>
        <div class="rate-limit-content"><div class="rate-limit-title">API Rate Limit Warning:</div>
        <div class="rate-limit-details">${remaining} requests remaining. Resets in ${minutes} minutes (${reset.toLocaleTimeString()})</div></div></div>`;
      box.style.display = 'block';
    } else if (showInfo) {
      box.innerHTML = `<div class="rate-limit-info-display"><i class="fas fa-info-circle"></i>
        <div class="rate-limit-content"><div class="rate-limit-title">API Rate Limit:</div>
        <div class="rate-limit-details">${remaining} requests remaining (no token). ${minutes>0?`Resets in ${minutes} minutes (${reset.toLocaleTimeString()})`:'Resets hourly'}</div></div></div>`;
      box.style.display = 'block';
    } else {
      box.style.display = 'none';
    }
    this.updateTokenSectionUI();
  }

  // ---------- Data loading ----------
  async loadData(forceRefresh=false) {
    try {
      this.abortInFlight();                // cancel previous runs
      this._abortController = new AbortController();
      this.showLoading(true);
      this.hideError();

      if (!forceRefresh) {
        const cached = this.loadFromCache();
        if (cached?.repositories?.length && cached?.issues?.length) {
          this.repositories = cached.repositories;
          this.allIssues = cached.issues.map(i => ({ ...i, last_refreshed: i.last_refreshed || new Date().toISOString() }));
          this._rehydrateFacets(this.allIssues);
          this.updateUI();                 // render quickly from cache
          this.showLoading(false);
         // continue to async refresh in background (delay to keep UI snappy)
          setTimeout(() => this.refreshCountsIncrementally(), 5000);
          return;
        }
      }

      this.updateLoadingStatus('Loading repositories…');
      await this.loadRepositoriesToUI();

      // Load currently selected repo (or all) fast with parallelism
      if (this.filters.repo !== 'all') {
        this.updateLoadingStatus(`Loading issues: ${this.filters.repo}…`);
        await this.loadIssuesForRepository(this.filters.repo, false, true); // early render on first page
      } else {
  // Show one repo fast, then load the rest in background
  this.updateLoadingStatus(`Loading issues: ${this.defaultRepo}…`);
  await this.loadIssuesForRepository(this.defaultRepo, false, true); // early render on first page

  // Background load for "all repos" so UI is responsive
  setTimeout(() => this.loadIssuesForAllRepositories(true), 3000);
}
=======
    constructor(containerId = 'issuesWidget', options = {}) {
        this.containerId = containerId;
        
        // Read configuration from data attributes or options
        const container = document.getElementById(containerId);
        const config = this.parseConfiguration(container, options);
        
        this.githubToken = localStorage.getItem('github_token') || '';
        this.baseURL = 'https://api.github.com';
        this.owner = config.githubOwner;
        this.detectCurrentFolder = config.detectCurrentFolder;
        this.multiRepoRoots = config.multiRepoRoots;
        this.currentFolder = this.getCurrentFolder();
        this.defaultRepo = this.determineDefaultRepo();
        
        this.perPage = 10;
        this.currentPage = 1;
        this.allIssues = [];
        this.filteredIssues = [];
        this.repositories = [];
        this.repositoryIssues = {}; // Cache for repository-specific issues
        this.repositoryIssueCounts = {}; // Cache for repository issue counts
        this.loadedAllRepositories = false; // Track if we've loaded all repos or just primary ones
        this.totalRepositoryCount = null; // Cache total repo count for UI display
        this.lastRefreshTime = null;
        this.autoRefreshInterval = null;
        this.assignees = new Set();
        this.labels = new Set();
        
        // Cache configuration (in minutes)
        this.cacheConfig = {
            duration: parseInt(localStorage.getItem('github_cache_duration')) || 10, // Default 10 minutes
            autoRefresh: localStorage.getItem('github_cache_auto_refresh') !== 'false' // Default true
        };
        this.cacheExpireTimer = null;
        this.rateLimitInfo = {
            remaining: null,
            resetTime: null,
            startTime: null
        };
        
        // State management
        this.filters = {
            repo: this.defaultRepo,
            sort: 'updated',
            assignee: 'all',
            projectstatus: 'open',
            label: 'all',
            search: ''
        };
        
        // UI state
        this.currentView = 'list'; // Default view
        this.isFullscreen = false;
        this.currentRefreshIssueId = null;
        
        // Search debouncing
        this.searchDebounceTimer = null;
        this.searchDebounceDelay = 300; // 300ms delay
        
        this.init();
    }

    parseConfiguration(container, options) {
        const config = {
            githubOwner: 'modelearth',
            detectCurrentFolder: true,
            multiRepoRoots: ['webroot', 'modelearth']
        };

        // Read from data attributes if container exists
        if (container) {
            if (container.dataset.githubOwner) {
                config.githubOwner = container.dataset.githubOwner;
            }
            if (container.dataset.detectCurrentFolder) {
                config.detectCurrentFolder = container.dataset.detectCurrentFolder === 'true';
            }
            if (container.dataset.multiRepoRoots) {
                config.multiRepoRoots = container.dataset.multiRepoRoots.split(',').map(s => s.trim());
            }
        }

        // Override with explicit options
        return { ...config, ...options };
    }

    getCurrentFolder() {
        // Get current folder from URL path
        const path = window.location.pathname;
        const pathParts = path.split('/').filter(part => part.length > 0);
        
        // Return the first non-empty path segment (top-level folder)
        return pathParts.length > 0 ? pathParts[0] : '';
    }

    getHubPath() {
        // Determine the correct path to hub/repos.csv based on the script's location
        const scripts = document.getElementsByTagName('script');
        for (let script of scripts) {
            if (script.src && script.src.includes('issues.js')) {
                const srcAttribute = script.getAttribute('src');
                // If script src starts with ../js/ (from hub directory)
                if (srcAttribute && srcAttribute.startsWith('../js/')) {
                    return 'repos.csv';
                }
                // If script src is js/issues.js (from projects directory)
                else if (srcAttribute && srcAttribute === 'js/issues.js') {
                    return 'hub/repos.csv';
                }
                break;
            }
        }
        
        // Fallback: climb out of js folder and into hub folder
        return '../hub/repos.csv';
    }

    determineDefaultRepo() {
        if (!this.detectCurrentFolder) {
            return 'projects'; // Default fallback
        }

        // Always default to 'projects' repo for ModelEarth instead of loading all repos
        if (this.multiRepoRoots.includes(this.currentFolder)) {
            return 'projects';
        }

        // If current folder exists and is not a multi-repo root, use it as default
        if (this.currentFolder) {
            return this.currentFolder;
        }

        // Fallback to 'projects' if no folder detected
        return 'projects';
    }

    // Widget HTML template methods
    createWidgetStructure() {
        const container = document.getElementById(this.containerId);
        if (!container) {
            console.error(`Container with id '${this.containerId}' not found`);
            return;
        }

        container.innerHTML = `
            ${this.createHeaderHTML()}
            ${this.createRateLimitHTML()}
            ${this.createLoadingOverlayHTML()}
            ${this.createFiltersHTML()}
            ${this.createIssuesContainerHTML()}
            ${this.createStatsHTML()}
            ${this.createCacheStatusHTML()}
            ${this.createErrorHTML()}
            ${this.createModalHTML()}
        `;
    }

    createHeaderHTML() {
        return `
            <div class="issues-header">
                <i class="fas fa-expand header-fullscreen-btn" onclick="issuesManager.toggleFullscreen()" title="Toggle Fullscreen"></i>
                
                <div class="header-content">
                    <h1 style="font-size:32px"><i class="fab fa-github"></i> Team Projects</h1>
                    <p class="subtitle">
                        <a href="#" id="toggleTokenSection" class="token-toggle-link" style="font-size: 0.9rem;">Add Your GitHub Token</a>
                        <span id="tokenBenefitText" style="font-size: 0.9rem;"> to increase API rate limits from 60 to 5,000 requests per hour</span>
                        <span id="headerLastRefreshTime" style="font-size: 0.9rem; display: none;"> Issue counts last updated: <span id="headerRefreshTime">Never</span>.</span>
                        <span id="gitAccountDisplay" style="font-size: 0.9rem; display: none;"> GitHub: <a href="#" id="gitAccountLink" onclick="toggleGitIssuesAccount(); return false;"></a></span>
                    </p>
                    <p class="subtitle" style="margin-top: 5px;">
                        <input type="text" id="gitIssuesAccount" class="textInput" style="width:150px; font-size: 14px; display: none;" placeholder="GitHub Account" onfocus="this.select()" oninput="updateGitIssuesAccount()">
                    </p>
                </div>
                
                <!-- GitHub Authentication -->
                <div class="auth-section" id="authSection" style="display: none;">
                    <div class="auth-input">
                        <input type="password" id="githubToken" placeholder="Enter GitHub Personal Access Token (optional for public repos)">
                        <button id="saveToken" class="btn btn-primary">
                            <i class="fas fa-save"></i> Save Token
                        </button>
                        <button id="clearToken" class="btn btn-primary" style="display: none;">
                            Clear
                        </button>
                    </div>
                    <div class="auth-help">
                        <i class="fas fa-info-circle"></i>
                        <span><strong>Token Benefits:</strong> Access private repositories and higher rate limits.</span>
                    </div>
                    <div class="auth-instructions">
                        <details>
                            <summary>
                                <span><i class="fas fa-question-circle"></i> How to create a GitHub token?</span>
                                <a href="https://github.com/settings/tokens/new?description=ModelEarth+Projects+Hub&scopes=repo,read:org" target="_blank" class="token-link">
                                    <i class="fas fa-external-link-alt"></i> Get Your Token
                                </a>
                            </summary>
                            <div class="instructions-content">
                                <ol>
                                    <li>Click the "Get Your Token" link above (opens GitHub)</li>
                                    <li>You'll be taken to GitHub's token creation page with recommended settings</li>
                                    <li>Add a description like "ModelEarth Projects Hub"</li>
                                    <li>Select scopes: <code>repo</code> (for private repos) and <code>read:org</code> (for organization data)</li>
                                    <li>Click "Generate token" at the bottom</li>
                                    <li>Copy the generated token immediately (you won't see it again!)</li>
                                    <li>Paste it in the field above and click "Save Token"</li>
                                </ol>
                                <p class="note">
                                    <i class="fas fa-shield-alt"></i>
                                    <strong>Security:</strong> Tokens are stored locally in your browser only. Never share your token with others.
                                </p>
                            </div>
                        </details>
                    </div>
                </div>
            </div>
        `;
    }

    createRateLimitHTML() {
        return `
            <div id="rateLimitInfo" class="rate-limit-info" style="display: none;">
                <!-- Rate limit information will be displayed here -->
            </div>
        `;
    }

    createLoadingOverlayHTML() {
        return `
            <div class="loading-overlay" id="loadingOverlay">
                <div class="loading-spinner">
                    <div class="spinner"></div>
                    <p>Loading GitHub data...</p>
                    <div class="loading-progress">
                        <div class="progress-bar" id="progressBar"></div>
                    </div>
                    <p class="loading-status" id="loadingStatus">Fetching repositories...</p>
                </div>
            </div>
        `;
    }

    createFiltersHTML() {
        return `
            <!-- Always visible filters row -->
            <div class="filters-always-visible">
                <div class="filter-group">
                    <select id="repoFilter" class="filter-select">
                        <option value="all">All Repositories</option>
                    </select>
                </div>
                
                <div class="filter-group">
                    <button id="assigneeButton" class="filter-button">
                        <i class="fas fa-user"></i> Assigned to: All
                        <i class="fas fa-chevron-down"></i>
                    </button>
                    <div class="dropdown-menu" id="assigneeDropdown">
                        <div class="dropdown-item" data-assignee="all">
                            <i class="fas fa-users"></i> All Users
                        </div>
                        <div class="dropdown-item" data-assignee="unassigned">
                            <i class="fas fa-user-slash"></i> Unassigned
                        </div>
                    </div>
                </div>
                
                <div class="filter-group">
                    <button id="sortButton" class="filter-button">
                        <i class="fas fa-sort"></i> Sort by: Updated
                        <i class="fas fa-chevron-down"></i>
                    </button>
                    <div class="dropdown-menu" id="sortDropdown">
                        <div class="dropdown-item" data-sort="updated">
                            <i class="fas fa-calendar-alt"></i> Updated Date
                        </div>
                        <div class="dropdown-item" data-sort="created">
                            <i class="fas fa-plus"></i> Created Date
                        </div>
                        <div class="dropdown-item" data-sort="comments">
                            <i class="fas fa-comments"></i> Comment Count
                        </div>
                        <div class="dropdown-item" data-sort="title">
                            <i class="fas fa-sort-alpha-down"></i> Title (A-Z)
                        </div>
                        <div class="dropdown-item" data-sort="number">
                            <i class="fas fa-hashtag"></i> Issue Number
                        </div>
                    </div>
                </div>
                
                <button id="toggleFiltersBtn" class="toggle-filters-btn" title="Toggle Additional Filters">
                    <i class="fas fa-search"></i>
                    <span class="toggle-text">More Filters</span>
                </button>
                
                <button id="clearAllFiltersBtn" class="btn btn-secondary clear-filters-btn" style="display: none;">
                    Clear
                </button>
            </div>

            <!-- Collapsible additional filters section -->
            <div class="filters-section" id="filtersSection" style="display: none;">
                <!-- Additional filter buttons -->
                <div class="filters-row filters-secondary-row additional-filters">
                    <div class="filter-group">
                        <button id="stateButton" class="filter-button">
                            <i class="fas fa-exclamation-circle"></i> Active
                            <i class="fas fa-chevron-down"></i>
                        </button>
                        <div class="dropdown-menu" id="stateDropdown">
                            <div class="dropdown-item" data-projectstatus="open">
                                <i class="fas fa-exclamation-circle"></i> Active Issues
                            </div>
                            <div class="dropdown-item" data-projectstatus="closed">
                                <i class="fas fa-check-circle"></i> Closed Issues
                            </div>
                            <div class="dropdown-item" data-projectstatus="all">
                                <i class="fas fa-list"></i> All Issues
                            </div>
                        </div>
                    </div>

                    <div class="filter-group">
                        <button id="labelButton" class="filter-button">
                            <i class="fas fa-tags"></i> Labels: All
                            <i class="fas fa-chevron-down"></i>
                        </button>
                        <div class="dropdown-menu" id="labelDropdown">
                            <div class="dropdown-item" data-label="all">
                                <i class="fas fa-tags"></i> All Labels
                            </div>
                        </div>
                    </div>
                    
                    <div class="filter-group" style="margin-left: auto;">
                        <button id="clearCacheButton" class="btn btn-secondary">
                            Clear Cache
                        </button>
                    </div>
                </div>

                <!-- Search row -->
                <div class="filters-row filters-tertiary-row">
                    <div class="search-container">
                        <div class="search-group">
                            <input type="text" id="searchInput" placeholder="Search issues by title, body, or number...">
                            <button id="searchButton" class="btn btn-primary">
                                <i class="fas fa-search"></i>
                            </button>
                            <button id="clearSearch" class="btn btn-clear-search" style="display: none;">
                                <i class="fas fa-times"></i>
                            </button>
                        </div>
                    </div>
                </div>
            </div>
        `;
    }

    createIssuesContainerHTML() {
        return `
            <div class="issues-container" id="issuesContainer" style="display: none;">
                <div class="issues-header-bar">
                    <div class="view-controls">
                        <div class="view-toggle">
                            <button id="listView" class="view-btn active" title="List View">
                                <i class="fas fa-list"></i>
                            </button>
                            <button id="rowView" class="view-btn" title="Row View">
                                <i class="fas fa-align-justify"></i>
                            </button>
                            <button id="cardView" class="view-btn" title="Card View">
                                <i class="fas fa-th-large"></i>
                            </button>
                        </div>
                    </div>
                </div>
                
                <div class="issues-list" id="issuesList">
                    <!-- Issues will be dynamically loaded here -->
                </div>

                <!-- Pagination -->
                <div class="pagination-container" id="paginationContainer">
                    <div class="pagination-info">
                        <span id="paginationInfo">Showing 0 of 0 issues</span>
                    </div>
                    <div class="pagination-controls" id="paginationControls">
                        <!-- Pagination buttons will be generated here -->
                    </div>
                </div>
            </div>
        `;
    }

    createStatsHTML() {
        return `
            <div class="stats-section" id="statsSection" style="display: none;">
                <div class="stat-card">
                    <div class="stat-icon">
                        <i class="fas fa-code-branch"></i>
                    </div>
                    <div class="stat-content">
                        <div class="stat-number" id="repoCount">0</div>
                        <div class="stat-label">Repositories</div>
                    </div>
                </div>
                <div class="stat-card">
                    <div class="stat-icon">
                        <i class="fas fa-exclamation-circle"></i>
                    </div>
                    <div class="stat-content">
                        <div class="stat-number" id="openIssueCount">0</div>
                        <div class="stat-label">Open Issues</div>
                    </div>
                </div>
                <div class="stat-card">
                    <div class="stat-icon">
                        <i class="fas fa-check-circle"></i>
                    </div>
                    <div class="stat-content">
                        <div class="stat-number" id="closedIssueCount">0</div>
                        <div class="stat-label">Closed Issues</div>
                    </div>
                </div>
                <div class="stat-card">
                    <div class="stat-icon">
                        <i class="fas fa-comments"></i>
                    </div>
                    <div class="stat-content">
                        <div class="stat-number" id="totalComments">0</div>
                        <div class="stat-label">Comments</div>
                    </div>
                </div>
            </div>
        `;
    }

    createCacheStatusHTML() {
        return `
            <div class="cache-status-section">
                <div id="cacheStatus" class="cache-status">
                    <span class="cache-info">Cache: Loading...</span>
                </div>
            </div>
        `;
    }

    createErrorHTML() {
        return `
            <div class="error-message" id="errorMessage" style="display: none;">
                <div class="error-icon">
                    <i class="fas fa-exclamation-triangle"></i>
                </div>
                <div class="error-content">
                    <h3>Error Loading Issues</h3>
                    <p id="errorText">Failed to load GitHub data. Please check your connection and try again.</p>
                    <button id="retryButton" class="btn btn-primary">
                        <i class="fas fa-redo"></i> Retry
                    </button>
                </div>
            </div>
        `;
    }

    createModalHTML() {
        return `
            <div class="modal-overlay" id="issueModal">
                <div class="modal-content">
                    <div class="modal-header">
                        <h2 id="modalTitle">Issue Details</h2>
                        <button class="modal-close" id="modalClose">
                            <i class="fas fa-times"></i>
                        </button>
                    </div>
                    <div class="modal-body" id="modalBody">
                        <!-- Issue details will be loaded here -->
                    </div>
                </div>
            </div>
            
            <!-- Refresh Dialog -->
            <div class="modal-overlay" id="refreshDialog" style="display: none;">
                <div class="modal-content" style="max-width: 400px;">
                    <div class="modal-header">
                        <h2 id="refreshDialogTitle">Refresh Issue</h2>
                        <button class="modal-close" id="refreshDialogClose">
                            <i class="fas fa-times"></i>
                        </button>
                    </div>
                    <div class="modal-body">
                        <p>Do you want to refresh this issue with the latest data from GitHub?</p>
                        <div class="refresh-dialog-actions" style="margin-top: 20px; display: flex; gap: 10px; justify-content: flex-end;">
                            <button class="btn btn-secondary" id="refreshDialogCancel">Cancel</button>
                            <button class="btn btn-primary" id="refreshDialogConfirm">
                                <i class="fas fa-sync-alt"></i> Refresh Issue
                            </button>
                        </div>
                    </div>
                </div>
            </div>
        `;
    }

    async init() {
        // Create the widget structure first
        this.createWidgetStructure();
        
        this.setupEventListeners();
        this.setupMenuClickHandler(); // Add menu click handler
        this.loadFromHash();
        this.loadFromCache();
        this.updateTokenUI();
        
        // Load saved view preference
        this.loadViewPreference();
        
        // Auto-detect owner from current URL or default to ModelEarth
        this.detectOwner();
        
        // Load rate limit info from cache
        this.loadRateLimitFromCache();
        
        // If we have a token but no recent rate limit info, clear it to get fresh data
        if (this.githubToken && this.rateLimitInfo.remaining !== null) {
            const now = Date.now();
            const resetTime = new Date(this.rateLimitInfo.resetTime).getTime();
            // If reset time has passed, clear the old info
            if (now > resetTime) {
                this.clearRateLimit();
            }
        }
        
        this.startRateLimitTimer();
        
        await this.loadData();
        
        // Start auto-refresh timer only if we have a token
        if (this.githubToken) {
            this.startAutoRefreshTimer();
        } else {
        }
    }

    detectOwner() {
        // Try to detect owner from URL or use default
        const hostname = window.location.hostname;
        if (hostname.includes('modelearth') || hostname.includes('model.earth')) {
            this.owner = 'modelearth';
        }
        // Could add more detection logic here
    }

    async loadRepositoriesWithIssues() {
        
        // Start with projects repo as default and highest priority
        const repositoriesWithIssues = [];
        const csvRepos = await this.loadRepositoriesFromCSV();
        
        // Always add projects repo first (default selection)
        const projectsRepo = csvRepos.find(repo => repo.repo_name === 'projects');
        if (projectsRepo) {
            repositoriesWithIssues.push({
                name: projectsRepo.repo_name,
                displayName: projectsRepo.display_name,
                description: projectsRepo.description,
                defaultBranch: projectsRepo.default_branch,
                openIssueCount: null, // Will be loaded
                totalIssueCount: null,
                repository_url: `https://github.com/${this.owner}/${projectsRepo.repo_name}`,
                priority: 1 // Highest priority for lazy loading
            });
        }
        
        // Check other repos for issues (excluding projects since we already added it)
        const otherRepos = csvRepos.filter(repo => repo.repo_name !== 'projects');
        
        for (const repo of otherRepos) {
            try {
                // Quick check if repo has any open issues (most important for active repos)
                const openCount = await this.getRepositoryIssueCount(repo.repo_name, 'open');
                
                // For filtering purposes, we only need to know if there are any issues
                // Open issues are sufficient to determine if repo should be included
                if (openCount > 0) {
                    repositoriesWithIssues.push({
                        name: repo.repo_name,
                        displayName: repo.display_name,
                        description: repo.description,
                        defaultBranch: repo.default_branch,
                        openIssueCount: openCount, // Set the known open count
                        totalIssueCount: null, // Will be determined when issues are loaded
                        repository_url: `https://github.com/${this.owner}/${repo.repo_name}`,
                        priority: 2 // Lower priority for lazy loading
                    });
                }
            } catch (error) {
            }
        }
        
        return repositoriesWithIssues;
    }

    async loadRepositoriesFromCSV() {
        try {
            const response = await fetch(this.getHubPath());
            if (!response.ok) {
                throw new Error(`CSV fetch failed: ${response.status}`);
            }
            const csvText = await response.text();
            const parsed = this.parseCSV(csvText);
            return parsed;
        } catch (error) {
            console.error('Error loading repositories from CSV:', error);
            // Fallback to hardcoded list (updated with additional repositories)
            return [
                {repo_name: 'modelearth', display_name: 'ModelEarth', description: 'Main ModelEarth repository', default_branch: 'master'},
                {repo_name: 'localsite', display_name: 'LocalSite', description: 'Core CSS/JS utilities', default_branch: 'main'},
                {repo_name: 'realitystream', display_name: 'RealityStream', description: 'ML Models and Visualization', default_branch: 'main'},
                {repo_name: 'feed', display_name: 'Feed', description: 'FeedPlayer video/gallery', default_branch: 'main'},
                {repo_name: 'swiper', display_name: 'Swiper', description: 'UI swiper components', default_branch: 'main'},
                {repo_name: 'comparison', display_name: 'Comparison', description: 'Trade Flow tools', default_branch: 'main'},
                {repo_name: 'codechat', display_name: 'CodeChat', description: 'Code chat interface', default_branch: 'main'},
                {repo_name: 'home', display_name: 'Home', description: 'Home page content', default_branch: 'main'},
                {repo_name: 'cloud', display_name: 'Cloud', description: 'Cloud platform tools', default_branch: 'main'},
                {repo_name: 'projects', display_name: 'Projects', description: 'Project showcases', default_branch: 'main'},
                {repo_name: 'team', display_name: 'Team', description: 'Rust REST API for Azure', default_branch: 'main'},
                {repo_name: 'products', display_name: 'Products', description: 'Products frontend and python', default_branch: 'main'},
                {repo_name: 'products-data', display_name: 'Products Data', description: 'Products data output', default_branch: 'main'},
                {repo_name: 'profile', display_name: 'Profile', description: 'Profile frontend analysis', default_branch: 'main'},
                {repo_name: 'exiobase', display_name: 'Exiobase', description: 'Trade flow output to .csv and SQL', default_branch: 'main'},
                {repo_name: 'io', display_name: 'IO', description: 'Input-output analysis', default_branch: 'main'},
                {repo_name: 'useeio.js', display_name: 'USEEIO.JS', description: 'JavaScript footprint tools', default_branch: 'dev'},
                {repo_name: 'useeio-widgets', display_name: 'USEEIO Widgets', description: 'USEEIO React widgets', default_branch: 'master'},
                {repo_name: 'useeio-widgets-without-react', display_name: 'USEEIO Widgets Without React', description: 'USEEIO widgets without React', default_branch: 'master'},
                {repo_name: 'useeiopy', display_name: 'USEEIO Python', description: 'Python USEEIO library', default_branch: 'master'},
                {repo_name: 'useeio_api', display_name: 'USEEIO API', description: 'USEEIO REST API', default_branch: 'master'},
                {repo_name: 'useeio', display_name: 'USEEIO Core', description: 'Core USEEIO model', default_branch: 'master'},
                {repo_name: 'useeior', display_name: 'USEEIO R', description: 'R package for USEEIO', default_branch: 'master'},
                {repo_name: 'useeio-state', display_name: 'USEEIO State', description: 'State-level USEEIO data', default_branch: 'main'},
                {repo_name: 'useeio-json', display_name: 'USEEIO JSON', description: 'USEEIO JSON data', default_branch: 'main'},
                {repo_name: 'mario', display_name: 'Mario', description: 'Multi-regional input-output', default_branch: 'main'},
                {repo_name: 'webroot', display_name: 'Webroot', description: 'PartnerTools webroot', default_branch: 'main'},
                {repo_name: 'data-pipeline', display_name: 'Data Pipeline', description: 'Python data processing pipeline', default_branch: 'main'},
                {repo_name: 'community-data', display_name: 'Community data', description: 'Community-level data outputs', default_branch: 'master'},
                {repo_name: 'community-timelines', display_name: 'Community Timeline', description: 'Timeline data for communities', default_branch: 'main'},
                {repo_name: 'community-zipcodes', display_name: 'Community Zipcodes', description: 'ZIP code level community data', default_branch: 'main'},
                {repo_name: 'community-forecasting', display_name: 'Community Forecasting', description: 'Forecasting frontend', default_branch: 'main'},
                {repo_name: 'dataflow', display_name: 'Data flow', description: 'Data flow NextJS UX', default_branch: 'main'},
            ];
        }
    }

    async detectEntityType() {
        const cacheKey = `github_entity_type_${this.owner}`;
        const cacheTimeKey = `github_entity_type_time_${this.owner}`;
        
        // Check cache first (valid for 24 hours)
        const cachedType = localStorage.getItem(cacheKey);
        const cacheTime = localStorage.getItem(cacheTimeKey);
        
        if (cachedType && cacheTime) {
            const age = Date.now() - parseInt(cacheTime);
            const twentyFourHours = 24 * 60 * 60 * 1000; // 24 hours
            
            if (age < twentyFourHours) {
                return cachedType;
            }
        }
        
        // Try to detect if it's an organization or user
        try {
            // First try organization endpoint
            try {
                await this.apiRequest(`/orgs/${this.owner}`);
                localStorage.setItem(cacheKey, 'org');
                localStorage.setItem(cacheTimeKey, Date.now().toString());
                return 'org';
            } catch (orgError) {
                // If org fails, try user endpoint
                try {
                    await this.apiRequest(`/users/${this.owner}`);
                    localStorage.setItem(cacheKey, 'user');
                    localStorage.setItem(cacheTimeKey, Date.now().toString());
                    return 'user';
                } catch (userError) {
                    console.warn(`Could not determine entity type for ${this.owner}, defaulting to user`);
                    localStorage.setItem(cacheKey, 'user');
                    localStorage.setItem(cacheTimeKey, Date.now().toString());
                    return 'user';
                }
            }
        } catch (error) {
            console.warn(`Error detecting entity type for ${this.owner}:`, error);
            return 'user'; // Default fallback
        }
    }

    async loadRepositoriesFromGitHub(specificRepos = null) {
        const isLoadingAll = specificRepos === null;
        const cacheKey = isLoadingAll ? 'github_all_repos' : `github_repos_${specificRepos.join('_')}`;
        const cacheTimeKey = isLoadingAll ? 'github_all_repos_time' : `github_repos_${specificRepos.join('_')}_time`;
        
        // Check if we have cached data that's less than 1 hour old
        const cachedData = localStorage.getItem(cacheKey);
        const cacheTime = localStorage.getItem(cacheTimeKey);
        
        if (cachedData && cacheTime) {
            const age = Date.now() - parseInt(cacheTime);
            const oneHour = 60 * 60 * 1000; // 1 hour in milliseconds
            
            if (age < oneHour) {
                return JSON.parse(cachedData);
            }
        }

        // Fetch fresh data from GitHub API
        if (!this.githubToken) {
            return null;
        }

        const repos = [];

        if (isLoadingAll) {
            
            // Detect if this is an organization or user account
            const entityType = await this.detectEntityType();
            const endpoint = entityType === 'org' 
                ? `/orgs/${this.owner}/repos` 
                : `/users/${this.owner}/repos`;
            
            let page = 1;
            const perPage = 100;

            while (true) {
                const pageRepos = await this.apiRequest(`${endpoint}?per_page=${perPage}&page=${page}&type=all&sort=name`);
                
                if (pageRepos.length === 0) break;

                // Add repos that have issues
                const reposWithIssues = pageRepos.filter(repo => repo.has_issues && !repo.archived);
                repos.push(...reposWithIssues.map(repo => ({
                    repo_name: repo.name,
                    display_name: repo.name,
                    description: repo.description || '',
                    default_branch: repo.default_branch || 'main',
                    open_issues_count: repo.open_issues_count,
                    html_url: repo.html_url
                })));

                page++;
                if (pageRepos.length < perPage) break; // Last page
            }

        } else {
            
            // Fetch specific repositories
            for (const repoName of specificRepos) {
                try {
                    const repo = await this.apiRequest(`/repos/${this.owner}/${repoName}`);
                    if (repo.has_issues && !repo.archived) {
                        repos.push({
                            repo_name: repo.name,
                            display_name: repo.name,
                            description: repo.description || '',
                            default_branch: repo.default_branch || 'main',
                            open_issues_count: repo.open_issues_count,
                            html_url: repo.html_url
                        });
                    }
                } catch (error) {
                    console.warn(`Failed to fetch repository ${repoName}:`, error);
                }
            }

        }

        // Cache the results
        localStorage.setItem(cacheKey, JSON.stringify(repos));
        localStorage.setItem(cacheTimeKey, Date.now().toString());

        return repos;
    }

    async loadAllRepositories() {
        if (this.loadedAllRepositories) {
            return;
        }

        this.updateLoadingStatus('Loading all repositories...');
        
        try {
            const allRepos = await this.loadRepositoriesFromGitHub(null); // null = load all
            
            if (allRepos && allRepos.length > 0) {
                this.repositories = allRepos.map(apiRepo => ({
                    name: apiRepo.repo_name,
                    displayName: apiRepo.display_name,
                    description: apiRepo.description,
                    defaultBranch: apiRepo.default_branch,
                    openIssueCount: apiRepo.open_issues_count,
                    totalIssueCount: null,
                    repository_url: apiRepo.html_url || `https://github.com/${this.owner}/${apiRepo.repo_name}`
                }));
                
                this.loadedAllRepositories = true;
                
                // Load issue counts for all repositories when explicitly loading all
                await this.loadRepositoryIssueCountsForDisplayed();
                
                // Update UI
                this.populateRepositoryFilter();
                this.showNotification(`Loaded ${this.repositories.length} repositories`, 'success');
            }
        } catch (error) {
            console.error('Error loading all repositories:', error);
            this.showNotification('Failed to load all repositories', 'error');
        }
    }

    async getRepositoryCount() {
        // Check if we have cached count that's less than 1 hour old
        const cacheKey = 'github_repo_count';
        const cacheTimeKey = 'github_repo_count_time';
        
        const cachedCount = localStorage.getItem(cacheKey);
        const cacheTime = localStorage.getItem(cacheTimeKey);
        
        if (cachedCount && cacheTime) {
            const age = Date.now() - parseInt(cacheTime);
            const oneHour = 60 * 60 * 1000;
            
            if (age < oneHour) {
                return parseInt(cachedCount);
            }
        }

        if (!this.githubToken) {
            return null;
        }

        try {
            // Detect if this is an organization or user account
            const entityType = await this.detectEntityType();
            const endpoint = entityType === 'org' 
                ? `/orgs/${this.owner}`
                : `/users/${this.owner}`;
            
            const entity = await this.apiRequest(endpoint);
            const totalRepos = entity.public_repos || 0;
            
            // For more accurate count, make one API call to get first page and total
            const reposEndpoint = entityType === 'org' 
                ? `/orgs/${this.owner}/repos`
                : `/users/${this.owner}/repos`;
                
            const firstPage = await this.apiRequest(`${reposEndpoint}?per_page=1&type=all`);
            
            // Get the actual count from Link header or estimate based on public_repos
            let actualCount = totalRepos;
            
            // Filter for repositories with issues enabled (rough estimate)
            if (firstPage && firstPage.length > 0) {
                // Make a small sample to estimate percentage with issues
                const sample = await this.apiRequest(`${reposEndpoint}?per_page=10&type=all`);
                const withIssues = sample.filter(repo => repo.has_issues && !repo.archived).length;
                const percentage = withIssues / sample.length;
                actualCount = Math.round(totalRepos * percentage);
            }
            
            
            // Cache the result
            localStorage.setItem(cacheKey, actualCount.toString());
            localStorage.setItem(cacheTimeKey, Date.now().toString());
            
            return actualCount;
        } catch (error) {
            console.warn('Failed to get repository count:', error);
            return null;
        }
    }

    parseCSV(csvText) {
        const lines = csvText.trim().split('\n');
        const headers = lines[0].split(',');
        const data = [];

        for (let i = 1; i < lines.length; i++) {
            const values = lines[i].split(',');
            const row = {};
            headers.forEach((header, index) => {
                row[header] = values[index];
            });
            data.push(row);
        }

        return data;
    }

    loadRateLimitFromCache() {
        try {
            const cached = localStorage.getItem('github_rate_limit_info');
            if (cached) {
                this.rateLimitInfo = JSON.parse(cached);
                
                // Check if rate limit period has passed
                if (this.rateLimitInfo.resetTime && new Date() > new Date(this.rateLimitInfo.resetTime)) {
                    this.clearRateLimit();
                }
            }
        } catch (error) {
            console.warn('Failed to load rate limit info from cache:', error);
        }
    }

    saveRateLimitToCache() {
        try {
            localStorage.setItem('github_rate_limit_info', JSON.stringify(this.rateLimitInfo));
        } catch (error) {
            console.warn('Failed to save rate limit info to cache:', error);
        }
    }

    clearRateLimit() {
        this.rateLimitInfo = {
            remaining: null,
            resetTime: null,
            startTime: null
        };
        localStorage.removeItem('github_rate_limit_info');
        this.updateRateLimitDisplay();
    }

    // Cache management functions
    setupCacheExpirationTimer(timeUntilExpiration) {
        // Don't set auto-refresh timer without a token
        if (!this.githubToken) {
            return;
        }
        
        // Clear existing timer
        if (this.cacheExpireTimer) {
            clearTimeout(this.cacheExpireTimer);
        }

        // Set new timer for auto-refresh
        this.cacheExpireTimer = setTimeout(() => {
            this.loadData(true); // Force refresh
        }, timeUntilExpiration);

    }

    updateCacheStatusDisplay() {
        const cacheStatusDiv = document.getElementById('cacheStatus');
        if (!cacheStatusDiv) return;

        const cached = localStorage.getItem('github_issues_cache');
        if (cached) {
            try {
                const data = JSON.parse(cached);
                const cacheAge = Date.now() - data.timestamp;
                const cacheAgeMinutes = Math.round(cacheAge / 60000);
                const remainingMinutes = Math.max(0, this.cacheConfig.duration - cacheAgeMinutes);
                
                cacheStatusDiv.innerHTML = `
                    <span class="cache-info">
                        Cache: ${cacheAgeMinutes}m old, expires in ${remainingMinutes}m 
                        (${this.cacheConfig.duration}m duration)
                        ${this.cacheConfig.autoRefresh ? ' • Auto-refresh enabled' : ' • Auto-refresh disabled'}
                    </span>
                `;
            } catch (error) {
                cacheStatusDiv.innerHTML = '<span class="cache-info">Cache: Invalid</span>';
            }
        } else {
            cacheStatusDiv.innerHTML = '<span class="cache-info">Cache: Empty</span>';
        }
    }

    setCacheDuration(minutes) {
        this.cacheConfig.duration = Math.max(1, Math.min(60, minutes)); // Limit between 1-60 minutes
        localStorage.setItem('github_cache_duration', this.cacheConfig.duration.toString());
        
        // Clear existing cache to apply new duration
        localStorage.removeItem('github_issues_cache');
        this.clearRepositoryCache(); // Clear all repository-specific caches
        
        this.showNotification(`Cache duration set to ${this.cacheConfig.duration} minutes`, 'info');
        this.updateCacheStatusDisplay();
        
        // Reload data with new cache settings
        this.loadData(true);
    }

    toggleAutoRefresh() {
        this.cacheConfig.autoRefresh = !this.cacheConfig.autoRefresh;
        localStorage.setItem('github_cache_auto_refresh', this.cacheConfig.autoRefresh.toString());
        
        if (!this.cacheConfig.autoRefresh && this.cacheExpireTimer) {
            clearTimeout(this.cacheExpireTimer);
            this.cacheExpireTimer = null;
        }
        
        this.showNotification(`Auto-refresh ${this.cacheConfig.autoRefresh ? 'enabled' : 'disabled'}`, 'info');
        this.updateCacheStatusDisplay();
    }

    updateRateLimitDisplay() {
        const rateLimitDiv = document.getElementById('rateLimitInfo');
        if (!rateLimitDiv) return;

        // Always show invalid token message if present
        if (this.invalidTokenMessage) {
            rateLimitDiv.innerHTML = `
                <div class="rate-limit-warning">
                    <i class="fas fa-exclamation-triangle"></i>
                    <div class="rate-limit-content">
                        <div class="rate-limit-title">Invalid GitHub Token</div>
                        <div class="rate-limit-details">${this.invalidTokenMessage}</div>
                    </div>
                </div>
            `;
            rateLimitDiv.style.display = 'block';
            return; // Don't show rate limit info if token is invalid
        }

        if (this.rateLimitInfo.remaining !== null) {
            const resetTime = new Date(this.rateLimitInfo.resetTime);
            const now = new Date();
            const timeLeft = Math.max(0, resetTime - now);
            const minutesLeft = Math.ceil(timeLeft / 60000);
            const remaining = this.rateLimitInfo.remaining;

            // Show warning when running low on requests, recently hit limit, or no token
            const isLowOnRequests = remaining < 100;
            const isRateLimited = remaining === 0 && timeLeft > 0;
            const isWithoutToken = !this.githubToken && remaining <= 60; // Anonymous limit is 60
            
            const shouldShowWarning = isLowOnRequests || isRateLimited;
            const shouldShowInfo = isWithoutToken && !isRateLimited;

            if (shouldShowWarning && timeLeft > 0) {
                rateLimitDiv.innerHTML = `
                    <div class="rate-limit-warning">
                        <i class="fas fa-clock"></i>
                        <div class="rate-limit-content">
                            <div class="rate-limit-title">API Rate Limit Warning: ${remaining} requests remaining. Resets in ${minutesLeft} minutes (${resetTime.toLocaleTimeString()})</div>
                        </div>
                    </div>
                `;
                rateLimitDiv.style.display = 'block';
            } else if (shouldShowInfo) {
                // Show informational rate limit for users without token
                rateLimitDiv.innerHTML = `
                    <div class="rate-limit-info-display">
                        <i class="fas fa-info-circle"></i>
                        <div class="rate-limit-content">
                            <div class="rate-limit-title">API Rate Limit: ${remaining} requests remaining (without token). ${timeLeft > 0 ? `Resets in ${minutesLeft} minutes (${resetTime.toLocaleTimeString()})` : 'Resets hourly'}</div>
                        </div>
                    </div>
                `;
                rateLimitDiv.style.display = 'block';
            } else {
                rateLimitDiv.style.display = 'none';
            }
        } else {
            rateLimitDiv.style.display = 'none';
        }
        
        // Update the header text with current rate limit info
        this.updateTokenSectionUI();
    }

    showInvalidTokenMessage(message) {
        const rateLimitDiv = document.getElementById('rateLimitInfo');
        if (!rateLimitDiv) return;

        // Store the invalid token message to show alongside rate limit info
        this.invalidTokenMessage = `${message}. Please update your token above or remove it to use anonymous access (60 requests/hour).`;

        rateLimitDiv.innerHTML = `
            <div class="rate-limit-warning">
                <i class="fas fa-exclamation-triangle"></i>
                <div class="rate-limit-content">
                    <div class="rate-limit-title">Invalid GitHub Token</div>
                    <div class="rate-limit-details">${this.invalidTokenMessage}</div>
                </div>
            </div>
        `;
        rateLimitDiv.style.display = 'block';
    }

    startRateLimitTimer() {
        // Update rate limit display every minute
        if (this.rateLimitTimer) {
            clearInterval(this.rateLimitTimer);
        }
        
        this.rateLimitTimer = setInterval(() => {
            this.updateRateLimitDisplay();
        }, 60000); // Update every minute
    }

    setupEventListeners() {
        // Token management
        document.getElementById('toggleTokenSection').addEventListener('click', (e) => {
            e.preventDefault();
            this.toggleTokenSection();
        });
        document.getElementById('saveToken').addEventListener('click', () => this.saveToken());
        document.getElementById('clearToken').addEventListener('click', () => this.clearToken());

        // Filters
        document.getElementById('repoFilter').addEventListener('change', async (e) => {
            const selectedValue = e.target.value;
            
            // Handle special load_all option
            if (selectedValue === 'load_all') {
                await this.loadAllRepositories();
                // Reset to the current filter after loading
                e.target.value = this.filters.repo;
                return;
            }
            
            
            // Warn user about rate limits when selecting "All Loaded Issues" without token
            if (selectedValue === 'all' && !this.githubToken) {
                const remaining = this.rateLimitInfo.remaining || 60; // Default rate limit without token
                const warning = `⚠️ Warning: Loading all repositories without a GitHub token may exhaust your remaining ${remaining} API requests.\n\nEnter your GitHub Token above for more robust requests (5,000/hour vs 60/hour).\n\nProceed anyway?`;
                
                if (!confirm(warning)) {
                    // Reset to projects if user cancels
                    e.target.value = 'projects';
                    this.filters.repo = 'projects';
                    return;
                }
            }
            
            this.filters.repo = selectedValue;
            this.updateHash();
            this.saveToCache();
            
            // Load issues for the selected repository if not already loaded
            if (this.filters.repo !== 'all' && !this.repositoryIssues[this.filters.repo]) {
                // Check if repository exists in our list, if not try to add it dynamically
                const repoExists = this.repositories.find(r => r.name === this.filters.repo);
                if (!repoExists) {
                    try {
                        await this.addRepositoryDynamically(this.filters.repo);
                    } catch (error) {
                        console.error(`Failed to add repository ${this.filters.repo}:`, error);
                        this.showNotification(`Repository "${this.filters.repo}" not found or has no issues`, 'error');
                        // Reset to projects repo
                        this.filters.repo = 'projects';
                        e.target.value = 'projects';
                        return;
                    }
                }
                
                await this.loadIssuesForRepository(this.filters.repo);
                this.updateRepositoryDropdownCounts();
            } else if (this.filters.repo === 'all') {
                // Load all repositories that haven't been loaded yet
                const unloadedRepos = this.repositories.filter(repo => !this.repositoryIssues[repo.name]);
                for (const repo of unloadedRepos) {
                    await this.loadIssuesForRepository(repo.name);
                }
                this.updateRepositoryDropdownCounts();
            }
            
            this.filterAndDisplayIssues();
        });

        // Dropdown menus
        this.setupDropdown('sortButton', 'sortDropdown', (value) => {
            this.filters.sort = value;
            this.updateSortButton();
            this.updateHash();
            this.saveToCache();
            this.filterAndDisplayIssues();
        });

        this.setupDropdown('assigneeButton', 'assigneeDropdown', (value) => {
            this.filters.assignee = value;
            this.updateAssigneeButton();
            this.updateHash();
            this.saveToCache();
            this.filterAndDisplayIssues();
        });

        this.setupDropdown('stateButton', 'stateDropdown', async (value) => {
            const previousState = this.filters.projectstatus;
            this.filters.projectstatus = value;
            this.updateStateButton();
            this.updateHash();
            this.saveToCache();
            
            // If state changed, clear memory cache and reload issues with new state
            if (previousState !== value) {
                this.repositoryIssues = {}; // Clear all cached issues
                
                // Reload issues for current repository with new state
                if (this.filters.repo !== 'all') {
                    await this.loadIssuesForRepository(this.filters.repo);
                } else {
                    await this.loadIssuesForAllRepositories();
                }
            }
            
            this.filterAndDisplayIssues();
        });

        this.setupDropdown('labelButton', 'labelDropdown', (value) => {
            this.filters.label = value;
            this.updateLabelButton();
            this.updateHash();
            this.saveToCache();
            this.filterAndDisplayIssues();
        });

        // Search
        const searchInput = document.getElementById('searchInput');
        const searchButton = document.getElementById('searchButton');
        const clearSearch = document.getElementById('clearSearch');

        searchButton.addEventListener('click', () => {
            this.performSearch();
            this.loadData(true); // Also refresh data like the old refresh button
        });
        clearSearch.addEventListener('click', () => this.clearSearch());
        searchInput.addEventListener('keypress', (e) => {
            if (e.key === 'Enter') this.performSearch();
        });
        
        // Add debounced search on input
        searchInput.addEventListener('input', (e) => {
            this.debouncedSearch(e.target.value);
        });
        
        // Clear all filters button
        document.getElementById('clearAllFiltersBtn').addEventListener('click', () => {
            this.clearAllFilters();
        });
        
        // Clear cache button
        document.getElementById('clearCacheButton').addEventListener('click', () => {
            this.clearAllCache();
        });

        // Toggle filters button
        document.getElementById('toggleFiltersBtn').addEventListener('click', () => {
            this.toggleFilters();
        });

        // View controls
        document.getElementById('listView').addEventListener('click', () => this.setView('list'));
        document.getElementById('rowView').addEventListener('click', () => this.setView('row'));
        document.getElementById('cardView').addEventListener('click', () => this.setView('card'));

        // Filters expand/collapse - commented out (now using header search button instead)
        // document.getElementById('moreFiltersBtn').addEventListener('click', () => this.expandFilters());
        // document.getElementById('filtersCloseBtn').addEventListener('click', () => this.collapseFilters());

        // Modal
        document.getElementById('modalClose').addEventListener('click', () => this.closeModal());
        document.getElementById('issueModal').addEventListener('click', (e) => {
            if (e.target === document.getElementById('issueModal')) this.closeModal();
        });
        
        // Refresh Dialog
        document.getElementById('refreshDialogClose').addEventListener('click', () => this.closeRefreshDialog());
        document.getElementById('refreshDialogCancel').addEventListener('click', () => this.closeRefreshDialog());
        document.getElementById('refreshDialogConfirm').addEventListener('click', () => this.confirmRefreshDialog());
        document.getElementById('refreshDialog').addEventListener('click', (e) => {
            if (e.target === document.getElementById('refreshDialog')) this.closeRefreshDialog();
        });

        // Retry button
        document.getElementById('retryButton').addEventListener('click', () => this.loadData(true));

        // Prevent token link from toggling details
        const tokenLinks = document.querySelectorAll('.token-link');
        tokenLinks.forEach(link => {
            link.addEventListener('click', (e) => {
                e.stopPropagation();
            });
        });

        // Hash change listener
        window.addEventListener('hashchange', () => this.loadFromHash());
        
        // Resize listener to update width display
        window.addEventListener('resize', () => this.updatePagination());
    }

    setupDropdown(buttonId, dropdownId, callback) {
        const button = document.getElementById(buttonId);
        const dropdown = document.getElementById(dropdownId);

        button.addEventListener('click', (e) => {
            e.stopPropagation();
            this.closeAllDropdowns();
            dropdown.classList.toggle('show');
        });

        dropdown.addEventListener('click', (e) => {
            e.stopPropagation();
            if (e.target.classList.contains('dropdown-item')) {
                const value = e.target.getAttribute('data-sort') || 
                            e.target.getAttribute('data-assignee') || 
                            e.target.getAttribute('data-state') ||
                            e.target.getAttribute('data-label');
                callback(value);
                dropdown.classList.remove('show');
            }
        });

        // Close dropdowns when clicking outside
        document.addEventListener('click', () => {
            dropdown.classList.remove('show');
        });
    }

    closeAllDropdowns() {
        document.querySelectorAll('.dropdown-menu').forEach(dropdown => {
            dropdown.classList.remove('show');
        });
    }

    updateTokenUI() {
        const tokenInput = document.getElementById('githubToken');
        const clearButton = document.getElementById('clearToken');
        
        if (this.githubToken) {
            tokenInput.value = '••••••••••••••••';
            clearButton.style.display = 'inline-block';
        } else {
            tokenInput.value = '';
            clearButton.style.display = 'none';
        }
    }

    toggleTokenSection() {
        const authSection = document.getElementById('authSection');
        const subtitleDescription = document.getElementById('subtitleDescription');
        
        if (authSection.style.display === 'none') {
            // Show the token section
            authSection.style.display = 'block';
            subtitleDescription.style.display = 'block';
        } else {
            // Hide the token section
            authSection.style.display = 'none';
            subtitleDescription.style.display = 'none';
        }
    }

    showTokenSectionAndOpenTab() {
        // First scroll to top and reveal auth section
        const authSection = document.getElementById('authSection');
        const subtitleDescription = document.getElementById('subtitleDescription');
        
        // Show the token section
        if (authSection) {
            authSection.style.display = 'block';
        }
        if (subtitleDescription) {
            subtitleDescription.style.display = 'block';
        }
        
        // Scroll to top smoothly to show the auth section
        window.scrollTo({
            top: 0,
            behavior: 'smooth'
        });
        
        // Open the token URL in new tab immediately
        window.open('https://github.com/settings/tokens/new?description=ModelEarth+Projects+Hub&scopes=repo,read:org', '_blank');
    }

    updateTokenSectionUI() {
        const toggleLink = document.getElementById('toggleTokenSection');
        const benefitText = document.getElementById('tokenBenefitText');
        const headerRefreshSpan = document.getElementById('headerLastRefreshTime');
        
        if (this.githubToken) {
            toggleLink.textContent = 'Change or Remove your Github Token';
            let text = ' The token has increased your API rate limits from 60 to 5,000 requests per hour';
            
            // Add current request count and reset time if available
            if (this.rateLimitInfo.remaining !== null && this.rateLimitInfo.resetTime) {
                const resetTime = new Date(this.rateLimitInfo.resetTime);
                const resetTimeString = resetTime.toLocaleTimeString([], { hour: 'numeric', minute: '2-digit', hour12: true });
                text += `. ${this.rateLimitInfo.remaining} requests remaining before ${resetTimeString}`;
            } else if (this.rateLimitInfo.remaining !== null) {
                text += `. ${this.rateLimitInfo.remaining} requests remaining`;
            }
            
            benefitText.textContent = text;
        } else {
            toggleLink.textContent = 'Add Your GitHub Token';
            benefitText.textContent = ' to increase API rate limits from 60 to 5,000 requests per hour';
        }
        
        // Always keep refresh time info hidden (now sent to console)
        if (headerRefreshSpan) {
            headerRefreshSpan.style.display = 'none';
        }
        
        // Update the refresh time display
        this.updateHeaderRefreshDisplay();
    }

    async saveToken() {
        const tokenInput = document.getElementById('githubToken');
        const token = tokenInput.value.trim();
        
        if (token && token !== '••••••••••••••••') {
            this.githubToken = token;
            localStorage.setItem('github_token', token);
            localStorage.removeItem('github_issues_cache'); // Clear cache when token changes
            localStorage.removeItem('github_all_repos'); // Clear repo cache to fetch fresh data
            localStorage.removeItem('github_all_repos_time');
            this.clearRepositoryCache(); // Clear all repository-specific caches
            
            // Clear rate limit info since new token likely has better limits
            this.clearRateLimit();
            
            // Clear any invalid token message
            this.invalidTokenMessage = null;
            
            this.showNotification('Token saved successfully', 'success');
            
            // Check if issues previously failed due to rate limiting and refresh them
            await this.refreshIssuesAfterTokenSave();
            
            // Reload repositories with new token to populate all available repos
            try {
                await this.loadRepositoriesFromCSVToUI();
                this.populateRepositoryDropdown();
            } catch (error) {
                console.error('Error refreshing repositories after token save:', error);
            }
        }
        
        this.updateTokenUI();
        this.updateTokenSectionUI();
        
        // Hide the token section after saving
        document.getElementById('authSection').style.display = 'none';
        document.getElementById('subtitleDescription').style.display = 'none';
    }

    async refreshIssuesAfterTokenSave() {
        try {
            // Check if we currently have a rate limit exceeded state or error state
            const issuesList = document.getElementById('issuesList');
            const errorMessage = document.getElementById('errorMessage');
            const currentErrorMessage = issuesList ? issuesList.innerHTML : '';
            const hasErrorDisplay = errorMessage && errorMessage.style.display !== 'none';
            
            const hasRateLimitError = currentErrorMessage.includes('API Rate Limit Exceeded') || 
                                    currentErrorMessage.includes('rate limit') ||
                                    currentErrorMessage.includes('no-issues') ||
                                    hasErrorDisplay ||
                                    this.allIssues.length === 0;
            
            // Check if rate limit was previously exceeded (stored in rateLimitInfo)
            const wasRateLimited = this.rateLimitInfo.remaining === 0 || 
                                 localStorage.getItem('github_rate_limit_exceeded') === 'true';
            
            // Check if we have no repository data loaded due to rate limiting
            const hasNoRepoData = this.repositories.length === 0;
            
            if (hasRateLimitError || wasRateLimited || hasNoRepoData) {
                this.showNotification('Refreshing issues with new token...', 'info');
                
                // Clear any rate limit flags
                localStorage.removeItem('github_rate_limit_exceeded');
                
                // Force refresh the data now that we have a token
                await this.loadData(true);
                
                this.showNotification('Issues refreshed successfully!', 'success');
            } else {
            }
        } catch (error) {
            console.error('Error refreshing issues after token save:', error);
            this.showNotification('Issues refreshed, but some data may still be loading', 'warning');
        }
    }

    clearToken() {
        // Show confirmation dialog
        const confirmed = confirm(
            'Are you sure you want to clear your GitHub token?\n\n' +
            'This will:\n' +
            '• Remove your stored token\n' +
            '• Clear cached issue data\n' +
            '• Reduce API rate limit from 5,000 to 60 requests per hour\n\n' +
            'You can always add your token back later.'
        );
        
        if (confirmed) {
            this.githubToken = '';
            localStorage.removeItem('github_token');
            localStorage.removeItem('github_issues_cache'); // Clear cache when token changes
            this.clearRepositoryCache(); // Clear all repository-specific caches
            this.updateTokenUI();
            this.updateTokenSectionUI();
            this.showNotification('GitHub token cleared successfully', 'info');
            
            // Hide the token section after clearing
            document.getElementById('authSection').style.display = 'none';
            document.getElementById('subtitleDescription').style.display = 'none';
        }
    }

    async loadData(forceRefresh = false) {
        try {
            this.showLoading(true);
            this.hideError();

            // Check cache first
            if (!forceRefresh) {
                const cached = this.loadFromCache();
                if (cached && cached.repositories && cached.repositories.length > 0 && cached.issues && cached.issues.length > 0) {
                    this.repositories = cached.repositories;
                    
                    // Filter out any invalid issues from cached data
                    const validCachedIssues = cached.issues.filter(issue => this.isValidIssue(issue));
                    this.allIssues = validCachedIssues;
                    
                    // Set initial last_refreshed timestamp for cached issues that don't have it
                    this.allIssues.forEach(issue => {
                        if (!issue.last_refreshed) {
                            issue.last_refreshed = new Date().toISOString();
                        }
                    });
                    
                    // Rebuild assignees and labels from cached data
                    this.assignees = new Set();
                    this.labels = new Set();
                    this.allIssues.forEach(issue => {
                        if (issue.assignees && issue.assignees.length > 0) {
                            issue.assignees.forEach(assignee => this.assignees.add(assignee.login));
                        }
                        if (issue.labels && issue.labels.length > 0) {
                            issue.labels.forEach(label => this.labels.add(label.name));
                        }
                    });
                    
                    this.updateUI();
                    this.showLoading(false);
                    return;
                }
            }

            this.updateLoadingStatus('Loading repositories...');
            await this.loadRepositoriesFromCSVToUI();
            
            // Load issues for repositories
            if (this.filters.repo !== 'all') {
                // Check if the repository exists in our list
                const repoExists = this.repositories.find(r => r.name === this.filters.repo);
                if (repoExists) {
                    this.updateLoadingStatus(`Loading issues for ${this.filters.repo}...`);
                    await this.loadIssuesForRepository(this.filters.repo);
                } else {
                    console.warn(`Repository ${this.filters.repo} not found in loaded repositories. Available:`, this.repositories.map(r => r.name));
                    // Reset to first available repository or 'projects' as fallback
                    if (this.repositories.length > 0) {
                        this.filters.repo = this.repositories[0].name;
                        this.updateLoadingStatus(`Loading issues for ${this.filters.repo}...`);
                        await this.loadIssuesForRepository(this.filters.repo);
                    }
                }
            } else {
                // Load issues for all repositories
                this.updateLoadingStatus('Loading issues for all repositories...');
                await this.loadIssuesForAllRepositories();
            }
            
            this.updateUI();
            this.saveToCache();
            this.showLoading(false);
            
        } catch (error) {
            console.error('Error loading data:', error);
            
            // Always load repositories from CSV even on API error
            try {
                await this.loadRepositoriesFromCSVToUI();
                this.showFiltersOnError();
            } catch (csvError) {
                this.showError('Failed to load repository data: ' + csvError.message);
            }
            
            this.showLoading(false);
        }
    }

    async loadRepositoriesFromCSVToUI() {
        // Try to load repositories from GitHub API first if we have a token
        let allRepos = null;
        if (this.githubToken) {
            // Load only ModelEarth repositories that have at least one issue
            allRepos = await this.loadRepositoriesWithIssues();
            this.loadedAllRepositories = false;
            
            // Get total repository count for UI display
            try {
                this.totalRepositoryCount = await this.getRepositoryCount();
            } catch (error) {
                console.warn('Could not get total repository count:', error);
            }
        } else {
            // Without token, only load projects repo from CSV to avoid rate limiting
            
            // Initialize rate limit display for anonymous users (60 requests/hour)
            if (this.rateLimitInfo.remaining === null) {
                this.rateLimitInfo.remaining = 60; // GitHub's anonymous rate limit
                this.rateLimitInfo.resetTime = new Date(Date.now() + 60 * 60 * 1000); // 1 hour from now
                this.updateRateLimitDisplay();
            }
        }

        if (allRepos && allRepos.length > 0) {
            // Use repositories with issues data (already in correct format)
            this.repositories = allRepos;
        } else {
            // Fallback to CSV data - but without token, only show projects repo to conserve rate limits
            const csvRepos = await this.loadRepositoriesFromCSV();
            
            if (!this.githubToken || this.invalidTokenMessage) {
                // Filter to only show projects repo to avoid exhausting rate limits
                // This includes both no token and invalid token cases
                const projectsRepo = csvRepos.find(repo => repo.repo_name === 'projects');
                if (projectsRepo) {
                    this.repositories = [{
                        name: projectsRepo.repo_name,
                        displayName: projectsRepo.display_name,
                        description: projectsRepo.description,
                        defaultBranch: projectsRepo.default_branch,
                        openIssueCount: null, // Will be loaded on demand
                        totalIssueCount: null,
                        repository_url: `https://github.com/${this.owner}/${projectsRepo.repo_name}`
                    }];
                    
                    // Show cache notification on localhost
                    if (window.location.hostname === 'localhost') {
                        this.showNotification('Repository list loaded from browser cache (localhost)', 'info');
                    }
                } else {
                    console.warn('Projects repo not found in CSV');
                    this.repositories = [];
                }
                this.loadedAllRepositories = false; // Don't load all without valid token
            } else {
                // With valid token but loadRepositoriesWithIssues failed/returned empty
                // This should not happen - fall back to projects repo only for safety
                console.warn('loadRepositoriesWithIssues returned empty - falling back to projects repo only');
                const projectsRepo = csvRepos.find(repo => repo.repo_name === 'projects');
                if (projectsRepo) {
                    this.repositories = [{
                        name: projectsRepo.repo_name,
                        displayName: projectsRepo.display_name,
                        description: projectsRepo.description,
                        defaultBranch: projectsRepo.default_branch,
                        openIssueCount: null, // Will be loaded on demand
                        totalIssueCount: null,
                        repository_url: `https://github.com/${this.owner}/${projectsRepo.repo_name}`
                    }];
                } else {
                    this.repositories = [];
                }
                this.loadedAllRepositories = false;
            }
        }

        // Set projects as default selection if no specific repo is set
        if (this.githubToken && (this.filters.repo === 'modelearth' || this.filters.repo === 'all')) {
            this.filters.repo = 'projects';
        }
        
        // Start lazy loading: first load projects repo issues, then others in background
        if (this.githubToken) {
            await this.startLazyLoading();
        } else {
            // Only load issue counts for repositories we're actually showing
            // This prevents burning through API requests for repos not in the dropdown
            await this.loadRepositoryIssueCountsForDisplayed();
        }
    }

    async startLazyLoading() {
        
        // Step 1: Immediately load and display projects repo issues
        const projectsRepo = this.repositories.find(r => r.name === 'projects');
        if (projectsRepo && this.filters.repo === 'projects') {
            try {
                await this.loadIssuesForRepository('projects');
                this.updateRepositoryDropdownCounts();
                this.filterAndDisplayIssues();
                
                // Show immediate feedback to user
                this.showNotification('Projects issues loaded. Loading other repositories in background...', 'info');
            } catch (error) {
                console.error('Error loading projects repo:', error);
            }
        }
        
        // Step 2: Start background loading of other repositories
        setTimeout(() => this.lazyLoadOtherRepositories(), 100);
    }
    
    async lazyLoadOtherRepositories() {
        
        // Get repositories sorted by priority (projects first, others second)
        const otherRepos = this.repositories
            .filter(r => r.name !== 'projects')
            .sort((a, b) => (a.priority || 2) - (b.priority || 2));
        
        let loadedCount = 1; // projects already loaded
        
        for (const repo of otherRepos) {
            try {
                // Add small delay between loads to prevent overwhelming the API
                await new Promise(resolve => setTimeout(resolve, 200));
                
                await this.loadIssuesForRepository(repo.name);
                loadedCount++;
                
                // Update UI progressively
                this.updateRepositoryDropdownCounts();
                
                // Update progress in console
                
            } catch (error) {
            }
        }
        
        this.showNotification(`All ${loadedCount} repositories loaded successfully`, 'success');
    }

    async addRepositoryDynamically(repoName) {
        
        // First check if it exists in the full CSV list
        const csvRepos = await this.loadRepositoriesFromCSV();
        const csvRepo = csvRepos.find(repo => repo.repo_name === repoName);
        
        if (!csvRepo) {
            throw new Error(`Repository ${repoName} not found in ModelEarth organization`);
        }
        
        // Check if it has any open issues
        try {
            const openCount = await this.getRepositoryIssueCount(repoName, 'open');
            
            if (openCount === 0) {
                throw new Error(`Repository ${repoName} has no open issues`);
            }
            
            // Add to repositories list
            this.repositories.push({
                name: csvRepo.repo_name,
                displayName: csvRepo.display_name,
                description: csvRepo.description,
                defaultBranch: csvRepo.default_branch,
                openIssueCount: openCount,
                totalIssueCount: null, // Will be determined when issues are loaded
                repository_url: `https://github.com/${this.owner}/${csvRepo.repo_name}`,
                priority: 3 // Lower priority for dynamically added repos
            });
            
            // Update dropdown
            this.populateRepositoryFilter();
            
            this.showNotification(`Added repository "${repoName}" with ${openCount} open issues`, 'success');
            
        } catch (error) {
            throw new Error(`Repository ${repoName} not accessible or has no issues`);
        }
    }

    async loadRepositoryIssueCountsForDisplayed() {
        // Only load issue counts for repositories that are actually in our dropdown
        // This prevents burning through API requests for repositories not shown to users
        const reposToLoad = this.repositories.map(repo => repo.name);
        
        if (reposToLoad.length === 0) {
            return;
        }
        
        
        const cacheKey = `repo_issue_counts_${reposToLoad.join('_')}`;
        const cacheTimeKey = `repo_issue_counts_${reposToLoad.join('_')}_time`;
        
        // Check cache first (valid for 5 minutes)
        const cachedCounts = localStorage.getItem(cacheKey);
        const cacheTime = localStorage.getItem(cacheTimeKey);
        
        if (cachedCounts && cacheTime) {
            const age = Date.now() - parseInt(cacheTime);
            const fiveMinutes = 5 * 60 * 1000; // 5 minutes in milliseconds
            
            if (age < fiveMinutes) {
                this.repositoryIssueCounts = JSON.parse(cachedCounts);
                this.lastRefreshTime = new Date(parseInt(cacheTime));
                this.updateRepositoryDropdown();
                this.updateHeaderRefreshDisplay();
                return;
            }
        }

        try {
            this.lastRefreshTime = new Date();
            const counts = {};
            
            for (const repoName of reposToLoad) {
                try {
                    const openCount = await this.getRepositoryIssueCount(repoName, 'open');
                    const closedCount = await this.getRepositoryIssueCount(repoName, 'closed');
                    
                    counts[repoName] = {
                        open: openCount,
                        closed: closedCount,
                        total: openCount + closedCount
                    };
                    
                } catch (error) {
                    console.warn(`Error loading issue counts for ${repoName}:`, error);
                    // Continue with other repositories
                }
            }
            
            this.repositoryIssueCounts = counts;

            // Cache the results with repo-specific key
            localStorage.setItem(cacheKey, JSON.stringify(counts));
            localStorage.setItem(cacheTimeKey, Date.now().toString());

            this.updateRepositoryDropdown();
            this.updateHeaderRefreshDisplay();
        } catch (error) {
            console.error('Error loading repository issue counts for displayed repos:', error);
        }
    }

    async loadAllRepositoryIssueCounts() {
        const cacheKey = 'repo_issue_counts';
        const cacheTimeKey = 'repo_issue_counts_time';
        
        // Check cache first (valid for 5 minutes)
        const cachedCounts = localStorage.getItem(cacheKey);
        const cacheTime = localStorage.getItem(cacheTimeKey);
        
        if (cachedCounts && cacheTime) {
            const age = Date.now() - parseInt(cacheTime);
            const fiveMinutes = 5 * 60 * 1000; // 5 minutes in milliseconds
            
            if (age < fiveMinutes) {
                this.repositoryIssueCounts = JSON.parse(cachedCounts);
                this.lastRefreshTime = new Date(parseInt(cacheTime));
                this.updateRepositoryDropdown();
                this.updateHeaderRefreshDisplay(); // Ensure display is updated
                return;
            }
        }

        // Load fresh issue counts
        try {
            const counts = {};
            
            for (const repo of this.repositories) {
                try {
                    const openCount = await this.getRepositoryIssueCount(repo.name, 'open');
                    const closedCount = await this.getRepositoryIssueCount(repo.name, 'closed');
                    counts[repo.name] = {
                        open: openCount,
                        closed: closedCount,
                        total: openCount + closedCount
                    };
                } catch (error) {
                    console.error(`Error loading issue count for ${repo.name}:`, error);
                    counts[repo.name] = { open: 0, closed: 0, total: 0 };
                }
            }

            this.repositoryIssueCounts = counts;
            this.lastRefreshTime = new Date();

            // Cache the results
            localStorage.setItem(cacheKey, JSON.stringify(counts));
            localStorage.setItem(cacheTimeKey, Date.now().toString());

            this.updateRepositoryDropdown();
            this.updateHeaderRefreshDisplay(); // Ensure display is updated
        } catch (error) {
            console.error('Error loading repository issue counts:', error);
        }
    }

    async getRepositoryIssueCount(repoName, state = 'open') {
        try {
            // GitHub's repository API open_issues_count includes both issues AND pull requests
            // We need to get actual issues only by fetching and filtering
            const issuesUrl = `${this.baseURL}/repos/${this.owner}/${repoName}/issues?state=${state}&per_page=100`;
            const response = await fetch(issuesUrl, {
                headers: {
                    'Accept': 'application/vnd.github.v3+json',
                    ...(this.githubToken && { 'Authorization': `token ${this.githubToken}` })
                }
            });
            
            if (response.ok) {
                const issues = await response.json();
                // Filter out pull requests - GitHub issues API returns both issues and PRs
                // Pull requests have a 'pull_request' property, actual issues don't
                const actualIssues = issues.filter(item => !item.pull_request);
                return actualIssues.length;
            }
            return 0;
        } catch (error) {
            console.error(`Error getting issue count for ${repoName}:`, error);
            return 0;
        }
    }

    async loadIssuesForAllRepositories() {
        
        for (const repo of this.repositories) {
            try {
                this.updateLoadingStatus(`Loading issues for ${repo.name}...`);
                await this.loadIssuesForRepository(repo.name);
            } catch (error) {
                console.error(`Error loading issues for ${repo.name}:`, error);
                // Continue with other repositories
            }
        }
        
    }

    async loadIssuesForRepository(repoName, forceRefresh = false) {
        // Check memory cache first
        if (!forceRefresh && this.repositoryIssues[repoName]) {
            return this.repositoryIssues[repoName];
        }
        
        // Check persistent cache for this repository with current state
        if (!forceRefresh) {
            const cachedData = this.loadRepositoryFromCache(repoName, this.filters.projectstatus);
            if (cachedData) {
                
                // Filter out any invalid issues from cached data
                const validCachedIssues = cachedData.issues.filter(issue => this.isValidIssue(issue));
                
                this.repositoryIssues[repoName] = validCachedIssues;
                
                // Update repository object with cached counts
                const repo = this.repositories.find(r => r.name === repoName);
                if (repo && cachedData.metadata) {
                    repo.openIssueCount = cachedData.metadata.openIssueCount;
                    repo.totalIssueCount = cachedData.metadata.totalIssueCount;
                }
                
                // Set initial last_refreshed timestamp for cached issues that don't have it
                cachedData.issues.forEach(issue => {
                    if (!issue.last_refreshed) {
                        issue.last_refreshed = new Date().toISOString();
                    }
                });
                
                // Update assignees and labels from cached data
                cachedData.issues.forEach(issue => {
                    if (issue.assignees && issue.assignees.length > 0) {
                        issue.assignees.forEach(assignee => this.assignees.add(assignee.login));
                    }
                    if (issue.labels && issue.labels.length > 0) {
                        issue.labels.forEach(label => this.labels.add(label.name));
                    }
                });
                
                // Add cached issues to allIssues if they aren't already there
                const existingIds = new Set(this.allIssues.map(issue => issue.id));
                const newCachedIssues = validCachedIssues.filter(issue => !existingIds.has(issue.id));
                this.allIssues.push(...newCachedIssues);
                
                return cachedData.issues;
            }
        }

        try {
            this.showNotification(`Loading issues for ${repoName}...`, 'info');
            const result = await this.fetchRepositoryIssues(repoName);
            const issues = result.issues;
            const apiResponse = result.apiResponse;
            
            this.repositoryIssues[repoName] = issues;
            
            // Update the repository object with issue counts
            const repo = this.repositories.find(r => r.name === repoName);
            if (repo) {
                const openIssues = issues.filter(issue => issue.state === 'open');
                
                // Special handling for projects repository: 0 issues likely means fetch failed
                if (repoName === 'projects' && issues.length === 0) {
                    console.warn(`⚠️ Projects repository returned 0 issues - likely fetch failed (projects should always have issues)`);
                    // Don't update counts to preserve any existing values or leave as null to indicate unknown state
                    repo.openIssueCount = null;
                    repo.totalIssueCount = null;
                } else {
                    repo.openIssueCount = openIssues.length;
                    repo.totalIssueCount = issues.length;
                }
            }
            
            // Add to allIssues if not already there
            const existingIssueIds = new Set(this.allIssues.map(issue => issue.id));
            const newIssues = issues.filter(issue => !existingIssueIds.has(issue.id));
            
            // Set initial last_refreshed timestamp for new issues
            newIssues.forEach(issue => {
                if (!issue.last_refreshed) {
                    issue.last_refreshed = new Date().toISOString();
                }
            });
            
            this.allIssues.push(...newIssues);
            
            // Collect assignees and labels
            issues.forEach(issue => {
                if (issue.assignees && issue.assignees.length > 0) {
                    issue.assignees.forEach(assignee => this.assignees.add(assignee.login));
                }
                if (issue.labels && issue.labels.length > 0) {
                    issue.labels.forEach(label => this.labels.add(label.name));
                }
            });
            
            this.populateAssigneeFilter();
            this.populateLabelFilter();
            
            // Save repository data to cache with API response metadata
            this.saveRepositoryToCache(repoName, issues, {
                openIssueCount: repo ? repo.openIssueCount : 0,
                totalIssueCount: repo ? repo.totalIssueCount : 0
            }, apiResponse, this.filters.projectstatus);
            
            return issues;
        } catch (error) {
            console.error(`Failed to load issues for ${repoName}:`, error);
            this.showNotification(`Failed to load issues for ${repoName}`, 'error');
            return [];
        }
    }

    updateRepositoryDropdownCounts() {
        const select = document.getElementById('repoFilter');
        const options = select.querySelectorAll('option');
        
        options.forEach(option => {
            const repoName = option.value;
            if (repoName !== 'all') {
                const repo = this.repositories.find(r => r.name === repoName);
                const displayName = repo?.displayName || repo?.name || repoName;
                
                if (repo) {
                    // Try different sources for issue count
                    let issueCount = null;
                    
                    // First try to get from loaded issues
                    if (this.repositoryIssues[repoName]) {
                        const openIssues = this.repositoryIssues[repoName].filter(issue => issue.state === 'open');
                        issueCount = openIssues.length;
                    }
                    // Fall back to repository metadata
                    else if (repo.openIssueCount !== null) {
                        issueCount = repo.openIssueCount;
                    }
                    // Fall back to totalIssueCount for initial load
                    else if (repo.totalIssueCount !== null) {
                        issueCount = repo.totalIssueCount;
                    }
                    
                    if (issueCount !== null) {
                        const issueText = `(${issueCount})`;
                        option.textContent = `${displayName} ${issueText}`;
                    } else {
                        // Only show (?) for projects if we really can't determine count
                        if (repoName === 'projects') {
                            option.textContent = `${displayName} (?)`;
                            option.title = 'Issue count unknown - fetch may have failed';
                        } else {
                            option.textContent = displayName;
                        }
                    }
                } else {
                    option.textContent = displayName;
                }
            }
        });
    }

    async enrichRepositoryData(repo) {
        try {
            // Get repository contents for file count and images
            const contents = await this.apiRequest(`/repos/${this.owner}/${repo.name}/contents`);
            repo.fileCount = contents.filter(item => item.type === 'file').length;
            
            // Look for images in common directories
            repo.images = [];
            const imageExtensions = ['.jpg', '.jpeg', '.png', '.gif', '.svg', '.webp'];
            
            // Check root directory
            const rootImages = contents.filter(item => 
                item.type === 'file' && 
                imageExtensions.some(ext => item.name.toLowerCase().endsWith(ext))
            );
            repo.images.push(...rootImages.slice(0, 4));
            
            // Check for common image directories if we need more images
            if (repo.images.length < 4) {
                const imageDirs = ['images', 'img', 'assets', 'static', 'public'];
                for (const dir of imageDirs) {
                    if (repo.images.length >= 4) break;
                    try {
                        const dirContents = await this.apiRequest(`/repos/${this.owner}/${repo.name}/contents/${dir}`);
                        const dirImages = dirContents.filter(item =>
                            item.type === 'file' &&
                            imageExtensions.some(ext => item.name.toLowerCase().endsWith(ext))
                        );
                        repo.images.push(...dirImages.slice(0, 4 - repo.images.length));
                    } catch (e) {
                        // Directory doesn't exist, continue
                    }
                }
            }
            
            // Get repository statistics
            const stats = await this.apiRequest(`/repos/${this.owner}/${repo.name}/stats/contributors`);
            repo.contributorCount = stats ? stats.length : 1;
            
        } catch (error) {
            console.warn(`Failed to enrich data for ${repo.name}:`, error);
            repo.fileCount = 0;
            repo.images = [];
            repo.contributorCount = 1;
        }
    }



    isValidIssue(issue) {
        // Check if issue has required fields and is not empty/invalid
        return issue && 
               typeof issue.id === 'number' && 
               typeof issue.number === 'number' &&
               typeof issue.title === 'string' && 
               issue.title.trim().length > 0 &&
               typeof issue.state === 'string' &&
               (issue.state === 'open' || issue.state === 'closed') &&
               issue.created_at &&
               issue.html_url;
    }

    async fetchRepositoryIssues(repoName) {
        const issues = [];
        let page = 1;
        let hasMore = true;
        let lastApiResponse = null; // Track the last successful API response for caching decisions

        // Determine what state to fetch based on current filter
        // Only fetch 'all' if user specifically wants closed or all issues
        const stateToFetch = this.filters.projectstatus === 'all' ? 'all' : 
                           this.filters.projectstatus === 'closed' ? 'closed' : 'open';


        while (hasMore) {
            try {
                const apiResult = await this.apiRequestWithMetadata(
                    `/repos/${this.owner}/${repoName}/issues?state=${stateToFetch}&per_page=100&page=${page}`
                );
                
                lastApiResponse = apiResult.metadata;
                const response = apiResult.data;
                
                if (response.length === 0) {
                    hasMore = false;
                } else {
                    // Filter out pull requests and invalid issues
                    const actualIssues = response.filter(issue => !issue.pull_request && this.isValidIssue(issue));
                    
                    // Enrich each issue with additional data
                    for (const issue of actualIssues) {
                        issue.repository = repoName;
                        issue.repository_url = `https://github.com/${this.owner}/${repoName}`;
                        
                        // Fetch comments if any
                        if (issue.comments > 0) {
                            try {
                                issue.comment_details = await this.apiRequest(
                                    `/repos/${this.owner}/${repoName}/issues/${issue.number}/comments`
                                );
                            } catch (e) {
                                issue.comment_details = [];
                            }
                        } else {
                            issue.comment_details = [];
                        }
                    }
                    
                    issues.push(...actualIssues);
                    page++;
                }
            } catch (error) {
                console.error(`Error fetching issues for ${repoName}, page ${page}:`, error);
                
                // Capture error information for caching decisions
                if (error.response) {
                    lastApiResponse = {
                        status: error.response.status,
                        rateLimitRemaining: this.rateLimitInfo.remaining,
                        isError: true,
                        errorMessage: error.message
                    };
                }
                hasMore = false;
            }
        }

        // Return both issues and API response metadata for intelligent caching
        return { issues, apiResponse: lastApiResponse };
    }

    /**
     * Enhanced API request that returns both data and response metadata
     * for intelligent caching decisions
     */
    async apiRequestWithMetadata(endpoint) {
        const headers = {
            'Accept': 'application/vnd.github.v3+json',
        };
        if (this.githubToken) {
            headers['Authorization'] = `token ${this.githubToken}`;
        }
        
        const response = await fetch(`${this.baseURL}${endpoint}`, { headers });
        
        // Extract rate limit information from headers
        let rateLimitRemaining = null;
        if (response.headers.get('X-RateLimit-Remaining')) {
            rateLimitRemaining = parseInt(response.headers.get('X-RateLimit-Remaining'));
            this.rateLimitInfo.remaining = rateLimitRemaining;
            this.rateLimitInfo.resetTime = new Date(parseInt(response.headers.get('X-RateLimit-Reset')) * 1000);
            this.saveRateLimitToCache();
            this.updateRateLimitDisplay();
        }

        const metadata = {
            status: response.status,
            rateLimitRemaining: rateLimitRemaining,
            isError: false
        };

        if (!response.ok) {
            const errorData = await response.json().catch(() => ({}));
            
            // Handle invalid token (401 Unauthorized)
            if (response.status === 401) {
                this.showInvalidTokenMessage(errorData.message || 'Invalid or expired GitHub token');
                const error = new Error(`GitHub API Error: ${response.status} - Invalid token`);
                error.response = metadata;
                throw error;
            }
            
            // Handle rate limit exceeded
            if (response.status === 403 && errorData.message && errorData.message.includes('rate limit')) {
                this.rateLimitInfo.startTime = new Date();
                this.rateLimitInfo.remaining = 0;
                if (response.headers.get('X-RateLimit-Reset')) {
                    this.rateLimitInfo.resetTime = new Date(parseInt(response.headers.get('X-RateLimit-Reset')) * 1000);
                }
                this.saveRateLimitToCache();
                this.updateRateLimitDisplay();
                localStorage.setItem('github_rate_limit_exceeded', 'true');
            }
            
            const error = new Error(`GitHub API Error: ${response.status} - ${errorData.message || response.statusText}`);
            error.response = metadata;
            throw error;
        }
        
        const data = await response.json();
        return { data, metadata };
    }

    async apiRequest(endpoint) {
        const headers = {
            'Accept': 'application/vnd.github.v3+json',
        };

        if (this.githubToken) {
            headers['Authorization'] = `token ${this.githubToken}`;
        }

        const response = await fetch(`${this.baseURL}${endpoint}`, { headers });

        // Extract rate limit information from headers
        if (response.headers.get('X-RateLimit-Remaining')) {
            this.rateLimitInfo.remaining = parseInt(response.headers.get('X-RateLimit-Remaining'));
            this.rateLimitInfo.resetTime = new Date(parseInt(response.headers.get('X-RateLimit-Reset')) * 1000);
            this.saveRateLimitToCache();
            this.updateRateLimitDisplay();
        } else if (!this.githubToken) {
            // For anonymous users, assume default rate limit if headers not available
            // This happens when using cached data or when GitHub doesn't return headers
            if (this.rateLimitInfo.remaining === null) {
                this.rateLimitInfo.remaining = 60;
                this.rateLimitInfo.resetTime = new Date(Date.now() + 60 * 60 * 1000);
                this.updateRateLimitDisplay();
            }
        }
        
        if (!response.ok) {
            const errorData = await response.json().catch(() => ({}));
            
            // Handle invalid token (401 Unauthorized)
            if (response.status === 401) {
                this.showInvalidTokenMessage(errorData.message || 'Invalid or expired GitHub token');
                throw new Error(`GitHub API Error: ${response.status} - Invalid token`);
            }
            
            // Handle rate limit exceeded
            if (response.status === 403 && errorData.message && errorData.message.includes('rate limit')) {
                this.rateLimitInfo.startTime = new Date();
                this.rateLimitInfo.remaining = 0;
                if (response.headers.get('X-RateLimit-Reset')) {
                    this.rateLimitInfo.resetTime = new Date(parseInt(response.headers.get('X-RateLimit-Reset')) * 1000);
                }
                this.saveRateLimitToCache();
                this.updateRateLimitDisplay();
                
                // Flag that rate limit was exceeded for later token refresh detection
                localStorage.setItem('github_rate_limit_exceeded', 'true');
            }
            
            throw new Error(`GitHub API Error: ${response.status} - ${errorData.message || response.statusText}`);
        }

        return await response.json();
    }

    updateProgress(current, total, type) {
        const percentage = Math.round((current / total) * 100);
        const progressBar = document.getElementById('progressBar');
        const loadingStatus = document.getElementById('loadingStatus');
        
        if (progressBar) {
            progressBar.style.width = `${percentage}%`;
        }
        
        if (loadingStatus) {
            loadingStatus.textContent = `Processing ${current}/${total} ${type}...`;
        }
    }
>>>>>>> 07875a6d

      this.updateUI();
      this.saveToCache();
      this.showLoading(false);

      // Kick off fast counts (open/closed) via Search API
      this.refreshCountsIncrementally();
    } catch (err) {
      console.error('Error loading data:', err);
      try {
        await this.loadRepositoriesToUI();
        this.showFiltersOnError();
      } catch (csvErr) {
        this.showError('Failed to load repository data: ' + csvErr.message);
      }
      this.showLoading(false);
    }
    setTimeout(() => this.refreshCountsIncrementally(), 3000);
  }

  async loadRepositoriesToUI() {
    let apiRepos = null;
    if (this.githubToken) {
      apiRepos = await this.loadRepositoriesFromGitHub(['projects']);
      this.loadedAllRepositories = false;
      try { this.totalRepositoryCount = await this.getRepositoryCount?.(); } catch {}
    } else {
      if (this.rateLimitInfo.remaining === null) {
        this.rateLimitInfo.remaining = 60;
        this.rateLimitInfo.resetTime = new Date(Date.now() + 60*60*1000);
        this.updateRateLimitDisplay();
<<<<<<< HEAD
      }
    }

    if (apiRepos?.length) {
      this.repositories = apiRepos.map(r => ({
        name: r.repo_name, displayName: r.display_name, description: r.description,
        defaultBranch: r.default_branch, openIssueCount: r.open_issues_count,
        totalIssueCount: null, repository_url: r.html_url || `https://github.com/${this.owner}/${r.repo_name}`
      }));
    } else {
      const csv = await this.loadRepositoriesFromCSV();
      if (!this.githubToken) {
        const proj = csv.find(r => r.repo_name === 'projects');
        this.repositories = proj ? [{
          name: proj.repo_name, displayName: proj.display_name, description: proj.description,
          defaultBranch: proj.default_branch, openIssueCount: null, totalIssueCount: null,
          repository_url: `https://github.com/${this.owner}/${proj.repo_name}`
        }] : [];
        this.loadedAllRepositories = false;
      } else {
        this.repositories = csv.map(c => ({
          name: c.repo_name, displayName: c.display_name, description: c.description,
          defaultBranch: c.default_branch, openIssueCount: null, totalIssueCount: null,
          repository_url: `https://github.com/${this.owner}/${c.repo_name}`
        }));
        this.loadedAllRepositories = true;
      }
    }

    // initial placeholder counts; fast Search counts will replace
    this.repositoryIssueCounts = Object.fromEntries(this.repositories.map(r => [r.name, {open: null, closed: null, total: null}]));
    this.populateRepositoryDropdown();
    this.updateHeaderRefreshDisplay();
  }

  async loadRepositoriesFromCSV() {
    try {
      const res = await fetch(this.getHubPath());
      if (!res.ok) throw new Error(`CSV fetch failed: ${res.status}`);
      const csvText = await res.text();
      const [head, ...rows] = csvText.trim().split('\n');
      const headers = head.split(',');
      return rows.map(r => {
        const vals = r.split(',');
        const o = {}; headers.forEach((h, i) => o[h] = vals[i]); return o;
      });
    } catch {
      return [{ repo_name: 'projects', display_name: 'Projects', description: 'Project showcases', default_branch: 'main' }];
    }
  }

  async loadRepositoriesFromGitHub(specific=null) {
    if (!this.githubToken) return null;
    const repos = [];
    if (specific) {
      for (const name of specific) {
        try {
          const repo = await this.apiRequest(`/repos/${this.owner}/${name}`);
          if (repo.has_issues && !repo.archived) {
            repos.push({
              repo_name: repo.name, display_name: repo.name, description: repo.description || '',
              default_branch: repo.default_branch || 'main', open_issues_count: repo.open_issues_count, html_url: repo.html_url
            });
          }
        } catch {}
      }
      return repos;
    }
    return null;
  }

  // ---------- Fast counts via Search API (total_count) ----------
  async refreshCountsIncrementally() {
    const now = Date.now();
    const cached = localStorage.getItem('repo_issue_counts');
    const cacheTime = localStorage.getItem('repo_issue_counts_time');
    if (cached && cacheTime && (now - parseInt(cacheTime)) < 5*60*1000) {
      // fresh enough
      this.repositoryIssueCounts = JSON.parse(cached);
      this.lastRefreshTime = new Date(parseInt(cacheTime));
      this.populateRepositoryDropdown();
      this.updateHeaderRefreshDisplay();
      this.updateStats();
      return;
    }

    const tasks = this.repositories.map(r => this.countLimiter(async () => {
      const [open, closed] = await Promise.all([
        this.getRepoIssueCountFast(r.name, 'open'),
        this.getRepoIssueCountFast(r.name, 'closed'),
      ]);
      this.repositoryIssueCounts[r.name] = { open, closed, total: open + closed };
      // update dropdown label incrementally
      this.updateRepositoryDropdownCounts();
    }));
    await Promise.all(tasks);
    this.lastRefreshTime = new Date();
    localStorage.setItem('repo_issue_counts', JSON.stringify(this.repositoryIssueCounts));
    localStorage.setItem('repo_issue_counts_time', Date.now().toString());
    this.updateHeaderRefreshDisplay();
  }

  async getRepoIssueCountFast(repoName, state='open') {
    // GitHub Search API: /search/issues?q=repo:owner/repo+type:issue+state:open
    try {
      const url = `${this.baseURL}/search/issues?q=repo:${encodeURIComponent(this.owner)}/${encodeURIComponent(repoName)}+type:issue+state:${encodeURIComponent(state)}&per_page=1`;
      const res = await fetch(url, {
        headers: { 'Accept': 'application/vnd.github.v3+json', ...(this.githubToken && { 'Authorization': `token ${this.githubToken}` }) },
        signal: this._abortController?.signal
      });
      if (!res.ok) return 0;
      const json = await res.json();
      return Math.max(0, parseInt(json.total_count || 0, 10));
    } catch { return 0; }
  }

  // ---------- Issues loading ----------
  async loadIssuesForAllRepositories(earlyRender=false) {
    // parallel per repo
    const tasks = this.repositories.map(r => this.repoLimiter(() => this.loadIssuesForRepository(r.name, false, earlyRender)));
    await Promise.all(tasks);
  }

  async loadIssuesForRepository(repoName, forceRefresh=false, earlyRender=false) {
    if (!forceRefresh && this.repositoryIssues[repoName]?.length) return this.repositoryIssues[repoName];

    // try cached bundle (with ETag)
    const cached = this.loadRepositoryFromCache(repoName);
    const etag = cached?.etag || null;

    try {
      const { issues, apiResponse, newEtag } = await this.fetchRepositoryIssuesPaged(repoName, etag, earlyRender);

      // merge into global lists
      this.repositoryIssues[repoName] = issues;
      const existingIds = new Set(this.allIssues.map(i => i.id));
      const fresh = issues.filter(i => !existingIds.has(i.id));
      fresh.forEach(i => { if (!i.last_refreshed) i.last_refreshed = new Date().toISOString(); });
      this.allIssues.push(...fresh);

      // facets
      this._rehydrateFacets(issues);
      this.populateAssigneeFilter();
      this.populateLabelFilter();

      // counts (fallback if search counts not done yet)
      const repoObj = this.repositories.find(r => r.name === repoName);
if (repoObj) {
  const openCount = issues.filter(i => i.state === 'open').length;
  const closedCount = issues.filter(i => i.state === 'closed').length;

  // keep per-repo object up to date
  repoObj.openIssueCount = openCount;
  repoObj.totalIssueCount = issues.length;

  // NEW: also fill the dropdown counts source immediately
  this.repositoryIssueCounts[repoName] = {
    open: openCount,
    closed: closedCount,
    total: openCount + closedCount
  };

  // Update the dropdown text right away
  this.updateRepositoryDropdownCounts();
}
=======
        this.updateCacheStatusDisplay();
        this.filterAndDisplayIssues();
        
        // Update filter UI after repositories are loaded to ensure dropdown selections work
        this.updateFilterUI();
        
        // Clear rate limit exceeded flag if we successfully loaded data
        if (this.allIssues.length > 0 || this.repositories.length > 0) {
            localStorage.removeItem('github_rate_limit_exceeded');
        }
        
        // Keep filters hidden by default - user can toggle with search button
        // document.getElementById('filtersSection').style.display = 'block';
        document.getElementById('statsSection').style.display = 'flex';
        document.getElementById('issuesContainer').style.display = 'block';
    }

    populateRepositoryFilter() {
        const select = document.getElementById('repoFilter');
        
        // Calculate total for "All Repositories"
        let totalIssues = 0;
        if (this.repositoryIssueCounts) {
            totalIssues = Object.values(this.repositoryIssueCounts)
                .reduce((sum, counts) => sum + (counts.total || 0), 0);
        }
        
        const allReposText = totalIssues > 0 ? `All Loaded Issues (${totalIssues})` : 'All Loaded Issues';
        
        // Start with empty select
        select.innerHTML = '';
        
        // Sort repositories to put Projects first, then others, then All Repositories at the end
        const sortedRepos = [...this.repositories].sort((a, b) => {
            if (a.name === 'projects') return -1;
            if (b.name === 'projects') return 1;
            const aName = (a.displayName || a.name || '').toString();
            const bName = (b.displayName || b.name || '').toString();
            return aName.localeCompare(bName);
        });
        
        // Add individual repositories first (Projects will be at the top)
        sortedRepos.forEach(repo => {
            const option = document.createElement('option');
            option.value = repo.name;
            
            // Use cached issue counts if available
            const counts = this.repositoryIssueCounts[repo.name];
            let issueText = '';
            
            if (counts && counts.total > 0) {
                issueText = ` (${counts.total})`;
            } else if (repo.openIssueCount !== null) {
                issueText = ` (${repo.openIssueCount})`;
            } else if (repo.name === 'projects') {
                // Special indicator for projects repo when fetch failed
                issueText = ' (?)';
                option.title = 'Issue count unknown - fetch may have failed';
            }
            
            const repoName = repo.displayName || repo.name || 'Unknown';
            option.textContent = `${repoName}${issueText}`;
            select.appendChild(option);
        });
        
        // Add loading options based on repository and token status
        if (!this.loadedAllRepositories) {
            // Add separator
            const separator = document.createElement('option');
            separator.disabled = true;
            separator.textContent = '─────────────────';
            select.appendChild(separator);
            
            if (this.githubToken) {
                // Add currently loaded repos indicator
                const loadPrimaryOption = document.createElement('option');
                loadPrimaryOption.value = 'load_primary';
                const primaryCount = this.repositories.length;
                loadPrimaryOption.textContent = `Currently Loaded: ${primaryCount} Repos`;
                loadPrimaryOption.disabled = true; // Already loaded
                loadPrimaryOption.style.color = '#666';
                select.appendChild(loadPrimaryOption);
                
                // Add load all repos option
                const loadAllOption = document.createElement('option');
                loadAllOption.value = 'load_all';
                if (this.totalRepositoryCount !== null) {
                    loadAllOption.textContent = `Load All ${this.totalRepositoryCount} Repos`;
                } else {
                    loadAllOption.textContent = 'Load All Repos';
                }
                loadAllOption.style.fontStyle = 'italic';
                select.appendChild(loadAllOption);
            } else {
                // Without token, show option to load all but with warning
                const tokenHint = document.createElement('option');
                tokenHint.disabled = true;
                tokenHint.textContent = '⚠️ Add GitHub Token for full repo access';
                tokenHint.style.fontSize = '0.85em';
                tokenHint.style.color = '#dc3545';
                select.appendChild(tokenHint);
            }
        }
        
        // Add "All Repositories" option at the end
        const allOption = document.createElement('option');
        allOption.value = 'all';
        allOption.textContent = allReposText;
        select.appendChild(allOption);
        
        select.value = this.filters.repo;
        
        // If projects repo exists in the list, make sure it's selected when appropriate
        const projectsOption = Array.from(select.options).find(option => option.value === 'projects');
        if (projectsOption && this.filters.repo === 'projects') {
            select.value = 'projects';
        }
    }

    updateRepositoryDropdown() {
        // Update the dropdown with current issue counts
        this.populateRepositoryFilter();
        
        // Update the last refresh time display
        this.updateLastRefreshDisplay();
    }

    populateRepositoryDropdown() {
        // Alias for backwards compatibility
        this.updateRepositoryDropdown();
    }

    updateLastRefreshDisplay() {
        // This method is kept for backwards compatibility
        this.updateHeaderRefreshDisplay();
    }

    updateHeaderRefreshDisplay() {
        // Send refresh time to console instead of displaying on page
        if (this.lastRefreshTime) {
            const timeString = this.lastRefreshTime.toLocaleTimeString([], { 
                hour: 'numeric', 
                minute: '2-digit', 
                hour12: true 
            });
        } else {
        }
        
        // Keep the header refresh time display hidden
        const headerLastRefreshTime = document.getElementById('headerLastRefreshTime');
        if (headerLastRefreshTime) {
            headerLastRefreshTime.style.display = 'none';
        }
    }

    startAutoRefreshTimer() {
        // Don't start auto-refresh without a token to conserve rate limits
        if (!this.githubToken) {
            return;
        }
        
        // Clear existing timer
        if (this.autoRefreshInterval) {
            clearInterval(this.autoRefreshInterval);
        }

        // Check every 5 minutes if we can refresh
        this.autoRefreshInterval = setInterval(async () => {
            const cacheTime = localStorage.getItem('repo_issue_counts_time');
            if (cacheTime) {
                const age = Date.now() - parseInt(cacheTime);
                const fiveMinutes = 5 * 60 * 1000; // 5 minutes in milliseconds
                
                if (age >= fiveMinutes) {
                    await this.loadAllRepositoryIssueCounts();
                }
            }
        }, 5 * 60 * 1000); // Check every 5 minutes
    }

    stopAutoRefreshTimer() {
        if (this.autoRefreshInterval) {
            clearInterval(this.autoRefreshInterval);
            this.autoRefreshInterval = null;
        }
    }

    populateAssigneeFilter() {
        const dropdown = document.getElementById('assigneeDropdown');
        
        // Keep existing default options
        const defaultOptions = dropdown.innerHTML;
        dropdown.innerHTML = defaultOptions;
        
        // Add assignees
        Array.from(this.assignees).sort().forEach(assignee => {
            const item = document.createElement('div');
            item.className = 'dropdown-item';
            item.setAttribute('data-assignee', assignee);
            item.innerHTML = `<i class="fas fa-user"></i> ${assignee}`;
            dropdown.appendChild(item);
        });
        
        // Set default assignee based on gitAccount if available
        setTimeout(() => {
            if (typeof updateAssigneeButtonDefault === 'function') {
                updateAssigneeButtonDefault();
            }
        }, 100);
    }

    populateLabelFilter() {
        const dropdown = document.getElementById('labelDropdown');
        
        // Keep existing default options
        const defaultOptions = dropdown.innerHTML;
        dropdown.innerHTML = defaultOptions;
        
        // Add labels
        Array.from(this.labels).sort().forEach(label => {
            const item = document.createElement('div');
            item.className = 'dropdown-item';
            item.setAttribute('data-label', label);
            item.innerHTML = `<i class="fas fa-tag"></i> ${label}`;
            dropdown.appendChild(item);
        });
    }

    updateStats() {
        const totalRepos = this.repositories.length;
        const openIssues = this.allIssues.filter(issue => issue.state === 'open').length;
        const closedIssues = this.allIssues.filter(issue => issue.state === 'closed').length;
        const totalComments = this.allIssues.reduce((sum, issue) => sum + (issue.comments || 0), 0);

        document.getElementById('repoCount').textContent = totalRepos;
        document.getElementById('openIssueCount').textContent = openIssues;
        document.getElementById('closedIssueCount').textContent = closedIssues;
        document.getElementById('totalComments').textContent = totalComments;
    }

    filterAndDisplayIssues() {
        
        let repositoryFilteredOut = 0;
        let statusFilteredOut = 0;
        let assigneeFilteredOut = 0;
        let labelFilteredOut = 0;
        let searchFilteredOut = 0;
        
        this.filteredIssues = this.allIssues.filter(issue => {
            // Repository filter
            if (this.filters.repo !== 'all' && issue.repository !== this.filters.repo) {
                repositoryFilteredOut++;
                return false;
            }

            // Project status filter
            if (this.filters.projectstatus !== 'all' && issue.state !== this.filters.projectstatus) {
                statusFilteredOut++;
                return false;
            }

            // Assignee filter
            if (this.filters.assignee !== 'all') {
                if (this.filters.assignee === 'unassigned') {
                    if (issue.assignees && issue.assignees.length > 0) return false;
                } else {
                    if (!issue.assignees || !issue.assignees.some(a => a.login === this.filters.assignee)) {
                        return false;
                    }
                }
            }

            // Label filter
            if (this.filters.label !== 'all') {
                if (!issue.labels || !issue.labels.some(l => l.name === this.filters.label)) {
                    return false;
                }
            }

            // Search filter
            if (this.filters.search) {
                const searchTerm = this.filters.search.toLowerCase();
                const searchableText = [
                    issue.title,
                    issue.body || '',
                    issue.number.toString(),
                    ...(issue.labels || []).map(l => l.name)
                ].join(' ').toLowerCase();
                
                if (!searchableText.includes(searchTerm)) {
                    return false;
                }
            }

            return true;
        });

        
        // Debug output
        
        if (this.filteredIssues.length === 0 && this.allIssues.length > 0) {
            console.warn('⚠️ All issues were filtered out! Check your filter settings.');
        }
        
        this.sortIssues();
        this.displayIssues();
    }

    sortIssues() {
        this.filteredIssues.sort((a, b) => {
            switch (this.filters.sort) {
                case 'created':
                    return new Date(b.created_at) - new Date(a.created_at);
                case 'comments':
                    return (b.comments || 0) - (a.comments || 0);
                case 'title':
                    return (a.title || '').localeCompare(b.title || '');
                case 'number':
                    return b.number - a.number;
                case 'updated':
                default:
                    return new Date(b.updated_at) - new Date(a.updated_at);
            }
        });
    }

    displayIssues() {
        const issuesList = document.getElementById('issuesList');
        const startIndex = (this.currentPage - 1) * this.perPage;
        const endIndex = startIndex + this.perPage;
        const pageIssues = this.filteredIssues.slice(startIndex, endIndex);

        issuesList.innerHTML = '';

        if (pageIssues.length === 0) {
            // Show token prompt if no token available, otherwise show regular no issues message
            if (!this.githubToken || this.invalidTokenMessage) {
                issuesList.innerHTML = `
                    <div class="no-issues">
                        <i class="fas fa-search"></i>
                        <h3>Add your token</h3>
                        <p>Access more repositories and increase API rate limits</p>
                        <button class="btn btn-primary" onclick="issuesManager.showTokenSectionAndOpenTab()" style="margin-top: 10px;">
                            Get Your Token
                        </button>
                    </div>
                `;
            } else {
                issuesList.innerHTML = `
                    <div class="no-issues">
                        <i class="fas fa-search"></i>
                        <h3>No issues found</h3>
                        <p>Try adjusting your filters or search terms.</p>
                    </div>
                `;
            }
        } else {
            pageIssues.forEach(issue => {
                const issueElement = this.createIssueElement(issue);
                issuesList.appendChild(issueElement);
            });
        }

        this.updatePagination();
        
        // Update Clear All Filters button visibility whenever filters are applied
        this.updateClearAllFiltersVisibility();
    }

    createIssueElement(issue) {
        const issueDiv = document.createElement('div');
        issueDiv.className = 'issue-item';
        issueDiv.setAttribute('data-issue-id', issue.id);

        // Determine if we're showing multiple repositories
        const showingMultipleRepos = this.filters.repo === 'all' || this.repositoryIssueCounts && Object.keys(this.repositoryIssueCounts).length > 1;
        
        // Get current view type
        const currentView = this.currentView;
        
        const stateIcon = issue.state === 'open' ? 
            '<i class="fas fa-exclamation-circle issue-open"></i>' : 
            '<i class="fas fa-check-circle issue-closed"></i>';

        const assigneesHtml = issue.assignees && issue.assignees.length > 0 ? 
            issue.assignees.map(assignee => `
                <img src="${assignee.avatar_url}" alt="${assignee.login}" class="assignee-avatar" title="${assignee.login}">
            `).join('') : '';

        const labelsHtml = issue.labels && issue.labels.length > 0 ? 
            issue.labels.map(label => `
                <span class="issue-label" style="background-color: #${label.color}; color: ${this.getContrastColor(label.color)}">
                    ${label.name}
                </span>
            `).join('') : '';

        // Row view content (title + body preview)
        if (currentView === 'row') {
            issueDiv.innerHTML = `
                <div class="issue-header">
                    <div class="issue-title-row">
                        ${stateIcon}
                        <div class="issue-number">#${issue.number}</div>
                        <h3 class="issue-title">
                            <a href="${issue.html_url}" target="_blank">${this.escapeHtml(issue.title)}</a>
                        </h3>
                        
                        <!-- Issue Actions Menu -->
                        <div class="issue-actions-menu">
                            <button class="issue-menu-btn" onclick="issuesManager.toggleIssueMenu('${issue.id}', event)" title="Issue Actions">
                                <i class="fas fa-ellipsis-v"></i>
                            </button>
                            <div class="issue-menu-dropdown" id="issueMenu-${issue.id}">
                                <div class="menu-item" onclick="issuesManager.refreshSingleIssue('${issue.id}')">
                                    <i class="fas fa-sync-alt"></i> Refresh
                                </div>
                                <div class="menu-item" onclick="window.open('${issue.html_url}', '_blank')">
                                    <i class="fas fa-external-link-alt"></i> Open in GitHub
                                </div>
                                <div class="menu-item" onclick="issuesManager.copyIssueLink('${issue.html_url}')">
                                    <i class="fas fa-link"></i> Copy Link
                                </div>
                            </div>
                        </div>
                    </div>
                </div>
                ${issue.body ? `
                    <div class="issue-description">
                        ${this.formatMarkdown(issue.body.substring(0, 150))}${issue.body.length > 150 ? '...' : ''}
                    </div>
                ` : ''}
            `;
            return issueDiv;
        }

        const repoInfo = this.repositories.find(r => r.name === issue.repository) || {};
        const repoImages = repoInfo.images && repoInfo.images.length > 0 ? `
            <div class="repo-images">
                ${repoInfo.images.slice(0, 2).map(img => `
                    <img src="${img.download_url}" alt="${img.name}" class="repo-image">
                `).join('')}
            </div>
        ` : '';

        issueDiv.innerHTML = `
            <div class="issue-header">
                <div class="issue-title-row">
                    ${stateIcon}
                    <div class="issue-number">#${issue.number}</div>
                    <h3 class="issue-title">
                        <a href="${issue.html_url}" target="_blank">${this.escapeHtml(issue.title)}</a>
                    </h3>
                    
                    <!-- Issue Actions Menu -->
                    <div class="issue-actions-menu">
                        <button class="issue-menu-btn" onclick="issuesManager.toggleIssueMenu('${issue.id}', event)" title="Issue Actions">
                            <i class="fas fa-ellipsis-v"></i>
                        </button>
                        <div class="issue-menu-dropdown" id="issueMenu-${issue.id}">
                            <div class="menu-item" onclick="issuesManager.refreshSingleIssue('${issue.id}')">
                                <i class="fas fa-sync-alt"></i> Refresh
                            </div>
                            <div class="menu-item" onclick="window.open('${issue.html_url}', '_blank')">
                                <i class="fas fa-external-link-alt"></i> Open in GitHub
                            </div>
                            <div class="menu-item" onclick="issuesManager.copyIssueLink('${issue.html_url}')">
                                <i class="fas fa-link"></i> Copy Link
                            </div>
                        </div>
                    </div>
                </div>
                <div class="issue-meta">
                    <span class="repo-name">
                        <i class="fas fa-code-branch"></i>
                        <a href="${issue.repository_url}" target="_blank">${issue.repository}</a>
                    </span>
                    <span class="issue-date">
                        <i class="fas fa-clock"></i>
                        Updated ${this.formatDate(issue.updated_at)}
                    </span>
                    ${issue.comments > 0 ? `
                        <span class="comment-count">
                            <i class="fas fa-comments"></i>
                            ${issue.comments}
                        </span>
                    ` : ''}
                </div>
            </div>

            <div class="issue-body">
                ${issue.body ? `
                    <div class="issue-description">
                        ${this.formatMarkdown(issue.body.substring(0, 300))}
                        ${issue.body.length > 300 ? '...' : ''}
                    </div>
                ` : ''}
                
                ${labelsHtml ? `<div class="issue-labels">${labelsHtml}</div>` : ''}
                
                <div class="issue-footer">
                    <div class="issue-author">
                        <img src="${issue.user.avatar_url}" alt="${issue.user.login}" class="author-avatar">
                        <span>by ${issue.user.login}</span>
                    </div>
                    
                    ${assigneesHtml ? `<div class="issue-assignees">${assigneesHtml}</div>` : ''}
                    
                    <div class="issue-actions">
                        <button class="btn btn-sm btn-outline" onclick="issuesManager.showIssueDetails(${issue.id})">
                            <i class="fas fa-eye"></i><span> Details</span>
                        </button>
                        <!-- GitHub button commented out - now available in 3-dot menu -->
                        <!--<a href="${issue.html_url}" target="_blank" class="btn btn-sm btn-outline">
                            <i class="fab fa-github"></i><span> GitHub</span>
                        </a>-->
                    </div>
                </div>
                
                ${repoImages}
                
                <!-- Content for narrow card view (handled by CSS) -->
                <div class="issue-repo-name" style="display: ${showingMultipleRepos ? 'block' : 'none'};">
                    ${issue.repository}
                </div>
                ${!showingMultipleRepos && issue.body ? `
                    <div class="issue-body-preview">
                        ${this.formatMarkdown(issue.body.substring(0, 100))}${issue.body.length > 100 ? '...' : ''}
                    </div>
                ` : ''}
            </div>
        `;

        return issueDiv;
    }

    async showIssueDetails(issueId) {
        const issue = this.allIssues.find(i => i.id == issueId);
        if (!issue) return;

        const modal = document.getElementById('issueModal');
        const modalTitle = document.getElementById('modalTitle');
        const modalBody = document.getElementById('modalBody');

        modalTitle.textContent = `${issue.title} #${issue.number}`;

        // Create detailed view
        const stateIcon = issue.state === 'open' ? 
            '<i class="fas fa-exclamation-circle issue-open"></i>' : 
            '<i class="fas fa-check-circle issue-closed"></i>';

        const assigneesHtml = issue.assignees && issue.assignees.length > 0 ? 
            issue.assignees.map(assignee => `
                <div class="assignee-detail">
                    <img src="${assignee.avatar_url}" alt="${assignee.login}" class="assignee-avatar">
                    <span>${assignee.login}</span>
                </div>
            `).join('') : '<span class="text-muted">No assignees</span>';

        const labelsHtml = issue.labels && issue.labels.length > 0 ? 
            issue.labels.map(label => `
                <span class="issue-label" style="background-color: #${label.color}; color: ${this.getContrastColor(label.color)}">
                    ${label.name}
                </span>
            `).join('') : '<span class="text-muted">No labels</span>';

        const commentsHtml = issue.comment_details && issue.comment_details.length > 0 ? 
            issue.comment_details.map(comment => `
                <div class="comment-item">
                    <div class="comment-header">
                        <img src="${comment.user.avatar_url}" alt="${comment.user.login}" class="comment-avatar">
                        <strong>${comment.user.login}</strong>
                        <span class="comment-date">${this.formatDate(comment.created_at)}</span>
                    </div>
                    <div class="comment-body">
                        ${this.formatMarkdown(comment.body)}
                    </div>
                </div>
            `).join('') : '<p class="text-muted">No comments</p>';

        modalBody.innerHTML = `
            <div class="issue-detail">
                <div class="issue-header-detail">
                    ${stateIcon}
                    <div class="issue-meta-detail">
                        <div class="repo-info">
                            <i class="fas fa-code-branch"></i>
                            <a href="${issue.repository_url}" target="_blank">${issue.repository}</a>
                        </div>
                        <div class="issue-dates">
                            <div><i class="fas fa-plus"></i> Created: ${this.formatDate(issue.created_at)}</div>
                            <div><i class="fas fa-clock"></i> Updated: ${this.formatDate(issue.updated_at)}</div>
                            <div><i class="fas fa-sync-alt"></i> Last Refreshed: 
                                <a href="#" onclick="issuesManager.showRefreshDialog('${issue.id}'); return false;" class="refresh-link" title="Click to refresh this issue">
                                    ${issue.last_refreshed ? this.formatFullDateTime(issue.last_refreshed) : this.formatFullDateTime(issue.created_at)}
                                </a>
                            </div>
                        </div>
                    </div>
                </div>

                <div class="issue-section">
                    <h4>Description</h4>
                    <div class="issue-description-full">
                        ${issue.body ? this.formatMarkdown(issue.body) : '<span class="text-muted">No description provided</span>'}
                    </div>
                </div>

                <div class="issue-section">
                    <h4>Labels</h4>
                    <div class="issue-labels-detail">
                        ${labelsHtml}
                    </div>
                </div>

                <div class="issue-section">
                    <h4>Assignees</h4>
                    <div class="assignees-detail">
                        ${assigneesHtml}
                    </div>
                </div>

                <div class="issue-section">
                    <h4>Comments (${issue.comments || 0})</h4>
                    <div class="comments-section">
                        ${commentsHtml}
                    </div>
                </div>

                <div class="issue-actions-detail">
                    <a href="${issue.html_url}" target="_blank" class="btn btn-primary">
                        <i class="fab fa-github"></i> View on GitHub
                    </a>
                    <a href="${issue.html_url}/edit" target="_blank" class="btn btn-secondary">
                        <i class="fas fa-edit"></i> Edit Issue
                    </a>
                </div>
            </div>
        `;

        modal.style.display = 'flex';
    }

    closeModal() {
        document.getElementById('issueModal').style.display = 'none';
    }
    
    showRefreshDialog(issueId) {
        this.currentRefreshIssueId = issueId;
        const issue = this.allIssues.find(i => i.id == issueId);
        if (!issue) return;
        
        document.getElementById('refreshDialogTitle').textContent = `Refresh Issue #${issue.number}`;
        document.getElementById('refreshDialog').style.display = 'flex';
    }
    
    closeRefreshDialog() {
        document.getElementById('refreshDialog').style.display = 'none';
        this.currentRefreshIssueId = null;
    }
    
    async confirmRefreshDialog() {
        if (this.currentRefreshIssueId) {
            // Store the ID before closing dialog (which sets it to null)
            const issueIdToRefresh = this.currentRefreshIssueId;
            
            // Close the refresh dialog
            this.closeRefreshDialog();
            
            // Refresh the issue
            await this.refreshSingleIssue(issueIdToRefresh);
            
            // Update the modal if it's still open
            const modal = document.getElementById('issueModal');
            if (modal.style.display !== 'none') {
                const issue = this.allIssues.find(i => i.id == issueIdToRefresh);
                if (issue) {
                    // Re-render the modal with updated data
                    this.showIssueDetails(issueIdToRefresh);
                }
            }
        }
    }

    updatePagination() {
        const totalPages = Math.ceil(this.filteredIssues.length / this.perPage);
        const startIndex = (this.currentPage - 1) * this.perPage;
        const endIndex = Math.min(startIndex + this.perPage, this.filteredIssues.length);

        // Get container width for display
        const container = document.getElementById(this.containerId);
        const containerWidth = container ? container.offsetWidth : 0;
        
        // Update pagination info with width and fullscreen controls
        const paginationInfo = document.getElementById('paginationInfo');
        const fullscreenIcon = this.isFullscreen ? 'fa-compress' : 'fa-expand';
        const fullscreenTitle = this.isFullscreen ? 'Exit Fullscreen' : 'Toggle Fullscreen';
        
        const leftText = this.filteredIssues.length === 0 ? 
            'No issues found' : 
            `Showing ${startIndex + 1}-${endIndex} of ${this.filteredIssues.length} issues (${this.perPage} per page)`;
            
        const rightText = `Widget width ${containerWidth}px <i class="fas ${fullscreenIcon} fullscreen-btn" onclick="issuesManager.toggleFullscreen()" title="${fullscreenTitle}" style="margin-left: 0.5rem; cursor: pointer; color: var(--primary-color);"></i>`;
        
        paginationInfo.innerHTML = `<span class="pagination-left">${leftText}</span><span class="pagination-right" style="color: var(--text-muted); font-size: 0.85em;">${rightText}</span>`;
        
        // Update header fullscreen icon
        const headerIcon = document.querySelector('.header-fullscreen-btn');
        if (headerIcon) {
            headerIcon.className = `fas ${fullscreenIcon} header-fullscreen-btn`;
            headerIcon.title = fullscreenTitle;
        }

        // Update pagination controls
        const paginationControls = document.getElementById('paginationControls');
        paginationControls.innerHTML = '';

        if (totalPages <= 1) return;

        // Previous button
        const prevButton = document.createElement('button');
        prevButton.className = `pagination-btn ${this.currentPage === 1 ? 'disabled' : ''}`;
        prevButton.innerHTML = '<i class="fas fa-chevron-left"></i>';
        prevButton.onclick = () => this.goToPage(this.currentPage - 1);
        paginationControls.appendChild(prevButton);

        // Page numbers
        const maxVisiblePages = 5;
        let startPage = Math.max(1, this.currentPage - Math.floor(maxVisiblePages / 2));
        let endPage = Math.min(totalPages, startPage + maxVisiblePages - 1);

        if (endPage - startPage + 1 < maxVisiblePages) {
            startPage = Math.max(1, endPage - maxVisiblePages + 1);
        }

        for (let i = startPage; i <= endPage; i++) {
            const pageButton = document.createElement('button');
            pageButton.className = `pagination-btn ${i === this.currentPage ? 'active' : ''}`;
            pageButton.textContent = i;
            pageButton.onclick = () => this.goToPage(i);
            paginationControls.appendChild(pageButton);
        }

        // Next button
        const nextButton = document.createElement('button');
        nextButton.className = `pagination-btn ${this.currentPage === totalPages ? 'disabled' : ''}`;
        nextButton.innerHTML = '<i class="fas fa-chevron-right"></i>';
        nextButton.onclick = () => this.goToPage(this.currentPage + 1);
        paginationControls.appendChild(nextButton);
    }

    goToPage(page) {
        const totalPages = Math.ceil(this.filteredIssues.length / this.perPage);
        if (page < 1 || page > totalPages) return;
        
        this.currentPage = page;
        this.displayIssues();
        
        // Scroll to top of issues
        document.getElementById('issuesContainer').scrollIntoView({ behavior: 'smooth' });
    }

    // Utility methods
    formatDate(dateString) {
        const date = new Date(dateString);
        const now = new Date();
        const diffMs = now - date;
        const diffDays = Math.floor(diffMs / (1000 * 60 * 60 * 24));

        if (diffDays === 0) return 'today';
        if (diffDays === 1) return 'yesterday';
        if (diffDays < 7) return `${diffDays} days ago`;
        if (diffDays < 30) return `${Math.floor(diffDays / 7)} weeks ago`;
        if (diffDays < 365) return `${Math.floor(diffDays / 30)} months ago`;
        
        return date.toLocaleDateString();
    }

    formatFullDateTime(dateString) {
        const date = new Date(dateString);
        return date.toLocaleString();
    }

    formatMarkdown(text) {
        // Basic markdown formatting
        return text
            .replace(/\*\*(.*?)\*\*/g, '<strong>$1</strong>')
            .replace(/\*(.*?)\*/g, '<em>$1</em>')
            .replace(/`(.*?)`/g, '<code>$1</code>')
            .replace(/\n/g, '<br>')
            .replace(/\[(.*?)\]\((.*?)\)/g, '<a href="$2" target="_blank">$1</a>');
    }

    escapeHtml(text) {
        const div = document.createElement('div');
        div.textContent = text;
        return div.innerHTML;
    }

    getContrastColor(hexColor) {
        // Convert hex to RGB
        const r = parseInt(hexColor.substr(0, 2), 16);
        const g = parseInt(hexColor.substr(2, 2), 16);
        const b = parseInt(hexColor.substr(4, 2), 16);
        
        // Calculate luminance
        const luminance = (0.299 * r + 0.587 * g + 0.114 * b) / 255;
        
        return luminance > 0.5 ? '#000000' : '#ffffff';
    }

    // State management
    updateHash() {
        const params = new URLSearchParams();
        Object.entries(this.filters).forEach(([key, value]) => {
            if (value && value !== 'all' && value !== '') {
                params.set(key, value);
            }
        });
        
        const hash = params.toString() ? `#${params.toString()}` : '';
        window.history.replaceState(null, null, window.location.pathname + hash);
    }

    async loadFromHash() {
        const hash = window.location.hash.substring(1);
        if (!hash) return;

        const params = new URLSearchParams(hash);
        let customRepo = null;
        
        params.forEach((value, key) => {
            if (key === 'repo') {
                // Handle custom repository from URL hash
                customRepo = value;
                // Extract just the repo name for dropdown compatibility
                // For "modelearth/realitystream" → "realitystream"
                // For "realitystream" → "realitystream"  
                const repoName = value.includes('/') ? value.split('/')[1] : value;
                this.filters[key] = repoName;
            } else if (this.filters.hasOwnProperty(key)) {
                this.filters[key] = value;
            }
        });

        // If we have a custom repo from the hash, add it to the repository list
        if (customRepo && customRepo !== 'all') {
            // Extract just the repo name for consistency
            const repoName = customRepo.includes('/') ? customRepo.split('/')[1] : customRepo;
            try {
                await this.addCustomRepositoryFromHash(repoName);
            } catch (error) {
                this.showNotification(`Repository "${repoName}" not found on ModelEarth GitHub. Please check the repository name.`, 'error');
                // Reset to 'all' filter to show available repositories
                this.filters.repo = 'all';
                this.updateFilterUI();
                return;
            }
            
            // Load issues for the selected repository if not already cached
            if (!this.repositoryIssues[this.filters.repo]) {
                try {
                    await this.loadIssuesForRepository(this.filters.repo);
                    this.updateRepositoryDropdownCounts();
                } catch (error) {
                    this.showNotification(`Repository "${this.filters.repo}" not found on ModelEarth GitHub. Please check the repository name.`, 'error');
                    // Reset to 'all' filter to show available repositories
                    this.filters.repo = 'all';
                    return;
                }
            }
            
            // Filter and display issues for the selected repository
            this.filterAndDisplayIssues();
        }

        this.updateFilterUI();
    }

    async addCustomRepositoryFromHash(repoName) {
        // Check if repository already exists in the list
        const existingRepo = this.repositories.find(r => r.name === repoName);
        if (existingRepo) {
            return; // Already exists
        }


        // If repo doesn't contain a slash, assume it's in the modelearth account
        const fullRepoPath = repoName.includes('/') ? repoName : `${this.owner}/${repoName}`;
        const [owner, repo] = fullRepoPath.split('/');

        try {
            // Try to fetch repository info from GitHub API
            if (this.githubToken) {
                const repoInfo = await this.apiRequest(`/repos/${owner}/${repo}`);
                
                // Add to repositories list
                this.repositories.push({
                    name: repo,
                    displayName: repoInfo.name,
                    description: repoInfo.description || '',
                    defaultBranch: repoInfo.default_branch || 'main',
                    openIssueCount: repoInfo.open_issues_count || null,
                    totalIssueCount: null,
                    repository_url: repoInfo.html_url
                });
                
                
                // Update the dropdown to include the new repository
                this.populateRepositoryFilter();
                
            } else {
                // No token - add repository as placeholder
                this.repositories.push({
                    name: repo,
                    displayName: repo,
                    description: `Custom repository: ${fullRepoPath}`,
                    defaultBranch: 'main',
                    openIssueCount: null,
                    totalIssueCount: null,
                    repository_url: `https://github.com/${fullRepoPath}`
                });
                
                
                // Update the dropdown
                this.populateRepositoryFilter();
            }
            
        } catch (error) {
            
            // Don't add non-existent repositories to avoid confusion
            // The error will be handled in the calling function
            throw new Error(`Repository "${fullRepoPath}" not found on GitHub`);
        }
    }

    updateFilterUI() {
        // Update filter dropdowns and inputs
        document.getElementById('repoFilter').value = this.filters.repo;
        document.getElementById('searchInput').value = this.filters.search;
        
        this.updateSortButton();
        this.updateAssigneeButton();
        this.updateStateButton();
        this.updateLabelButton();
        
        if (this.filters.search) {
            document.getElementById('clearSearch').style.display = 'inline-block';
        }
    }

    updateSortButton() {
        const button = document.getElementById('sortButton');
        const sortNames = {
            updated: 'Updated',
            created: 'Created',
            comments: 'Comments',
            title: 'Title',
            number: 'Number'
        };
        button.innerHTML = `
            <i class="fas fa-sort"></i> Sort by: ${sortNames[this.filters.sort]}
            <i class="fas fa-chevron-down"></i>
        `;
    }

    updateAssigneeButton() {
        const button = document.getElementById('assigneeButton');
        let displayText = 'All';
        if (this.filters.assignee === 'unassigned') {
            displayText = 'Unassigned';
        } else if (this.filters.assignee !== 'all') {
            displayText = this.filters.assignee;
        }
        button.innerHTML = `
            <i class="fas fa-user"></i> Assigned to: ${displayText}
            <i class="fas fa-chevron-down"></i>
        `;
    }

    updateStateButton() {
        const button = document.getElementById('stateButton');
        const stateNames = {
            open: 'Active',
            closed: 'Closed',
            all: 'All'
        };
        const displayText = stateNames[this.filters.projectstatus] || 'Active';
        button.innerHTML = `
            <i class="fas fa-exclamation-circle"></i> ${displayText}
            <i class="fas fa-chevron-down"></i>
        `;
    }

    updateLabelButton() {
        const button = document.getElementById('labelButton');
        let displayText = this.filters.label === 'all' ? 'All' : this.filters.label;
        button.innerHTML = `
            <i class="fas fa-tags"></i> Labels: ${displayText}
            <i class="fas fa-chevron-down"></i>
        `;
    }

    saveToCache() {
        const cacheData = {
            filters: this.filters,
            repositories: this.repositories,
            issues: this.allIssues,
            timestamp: Date.now()
        };
        localStorage.setItem('github_issues_cache', JSON.stringify(cacheData));
        
        // Set up cache expiration timer for auto-refresh (only with token)
        if (this.cacheConfig.autoRefresh && this.githubToken) {
            this.setupCacheExpirationTimer(this.cacheConfig.duration * 60 * 1000);
        } else if (!this.githubToken) {
        }
        
        // Update cache status display
        this.updateCacheStatusDisplay();
    }
    
    saveViewPreference() {
        localStorage.setItem('github_issues_view', this.currentView);
    }
    
    loadViewPreference() {
        const savedView = localStorage.getItem('github_issues_view');
        if (savedView && (savedView === 'list' || savedView === 'card')) {
            this.currentView = savedView;
            this.setView(savedView, false); // Don't save when loading
        }
    }
    
    toggleFullscreen() {
        const container = document.getElementById(this.containerId);
        if (!container) return;
        
        this.isFullscreen = !this.isFullscreen;
        
        if (this.isFullscreen) {
            // Enter fullscreen
            container.classList.add('widget-fullscreen');
            document.body.classList.add('widget-fullscreen-active');
            
            // Add minimize button to main header next to search icon
            const mainHeader = document.querySelector('.issues-header');
            if (mainHeader && !mainHeader.querySelector('.minimize-btn')) {
                const minimizeBtn = document.createElement('button');
                minimizeBtn.className = 'minimize-btn';
                minimizeBtn.innerHTML = '<i class="fas fa-compress"></i>';
                minimizeBtn.title = 'Exit Fullscreen';
                minimizeBtn.onclick = () => this.toggleFullscreen();
                mainHeader.appendChild(minimizeBtn);
            }
            
        } else {
            // Exit fullscreen
            container.classList.remove('widget-fullscreen');
            document.body.classList.remove('widget-fullscreen-active');
            
            // Remove minimize button
            const minimizeBtn = document.querySelector('.minimize-btn');
            if (minimizeBtn) {
                minimizeBtn.remove();
            }
            
        }
        
        // Update icon in pagination
        this.updatePagination();
    }

    toggleFilters() {
        const filtersSection = document.getElementById('filtersSection');
        const toggleBtn = document.querySelector('.toggle-filters-btn');
        const toggleText = document.querySelector('.toggle-text');
        
        if (!filtersSection) return;
        
        // Use the show-filters class instead of style.display to override !important CSS
        const isHidden = !filtersSection.classList.contains('show-filters');
        
        if (isHidden) {
            filtersSection.classList.add('show-filters');
            if (toggleBtn) toggleBtn.classList.add('active');
            if (toggleText) toggleText.textContent = 'Hide Filters';
        } else {
            filtersSection.classList.remove('show-filters');
            if (toggleBtn) toggleBtn.classList.remove('active');
            if (toggleText) toggleText.textContent = 'More Filters';
        }
    }

    hideFilters() {
        const filtersSection = document.getElementById('filtersSection');
        const toggleBtn = document.querySelector('.toggle-filters-btn');
        const toggleText = document.querySelector('.toggle-text');
        
        if (filtersSection) filtersSection.classList.remove('show-filters');
        if (toggleBtn) toggleBtn.classList.remove('active');
        if (toggleText) toggleText.textContent = 'More Filters';
    }

    // Issue menu functionality
    toggleIssueMenu(issueId, event) {
        if (event) {
            event.stopPropagation();
            event.preventDefault();
        }
        
        // Close all other open menus
        document.querySelectorAll('.issue-menu-dropdown').forEach(menu => {
            if (menu.id !== `issueMenu-${issueId}`) {
                menu.classList.remove('show');
            }
        });
        
        // Toggle current menu
        const menu = document.getElementById(`issueMenu-${issueId}`);
        if (menu) {
            menu.classList.toggle('show');
        }
    }

    async refreshSingleIssue(issueId) {
        try {
            // Close menu
            const menu = document.getElementById(`issueMenu-${issueId}`);
            if (menu) menu.classList.remove('show');
            
            // Find the issue in our current data
            const existingIssue = this.allIssues.find(issue => issue.id == issueId);
            if (!existingIssue) {
                this.showNotification('Issue not found', 'error');
                return;
            }
            
            // Show loading indicator on specific issue
            this.showIssueLoading(issueId, true);
            
            // Fetch fresh issue data from GitHub API
            const updatedIssue = await this.apiRequest(
                `/repos/${this.owner}/${existingIssue.repository}/issues/${existingIssue.number}`
            );
            
            // Preserve repository information
            updatedIssue.repository = existingIssue.repository;
            updatedIssue.repository_url = existingIssue.repository_url;
            
            // Update the issue in our data arrays
            this.updateIssueInCollections(updatedIssue);
            
            // Re-render only this specific issue
            this.rerenderSingleIssue(issueId, updatedIssue);
            
            // Update cache with new data
            this.saveToCache();
            
            this.showNotification(`Issue #${updatedIssue.number} refreshed`, 'success');
            
        } catch (error) {
            console.error('Error refreshing single issue:', error);
            if (error.name === 'AbortError') {
                this.showNotification('Refresh timed out', 'warning');
            } else if (error.message.includes('403')) {
                this.showNotification('API rate limit exceeded', 'error');
                // Flag that rate limit was exceeded for later token refresh detection
                localStorage.setItem('github_rate_limit_exceeded', 'true');
            } else {
                this.showNotification('Failed to refresh issue', 'error');
            }
        } finally {
            this.showIssueLoading(issueId, false);
        }
    }

    updateIssueInCollections(updatedIssue) {
        // Add last refreshed timestamp
        updatedIssue.last_refreshed = new Date().toISOString();
        
        // Update in main issues array
        const mainIndex = this.allIssues.findIndex(issue => issue.id == updatedIssue.id);
        if (mainIndex !== -1) {
            this.allIssues[mainIndex] = updatedIssue;
        }
        
        // Update in filtered array if present
        const filteredIndex = this.filteredIssues.findIndex(issue => issue.id == updatedIssue.id);
        if (filteredIndex !== -1) {
            this.filteredIssues[filteredIndex] = updatedIssue;
        }
        
        // Update repository-specific cache if exists
        if (this.repositoryIssues[updatedIssue.repository]) {
            const repoIndex = this.repositoryIssues[updatedIssue.repository].findIndex(
                issue => issue.id == updatedIssue.id
            );
            if (repoIndex !== -1) {
                this.repositoryIssues[updatedIssue.repository][repoIndex] = updatedIssue;
            }
        }
    }

    rerenderSingleIssue(issueId, updatedIssue) {
        const existingElement = document.querySelector(`[data-issue-id="${issueId}"]`);
        if (existingElement) {
            // Create new element with updated data
            const newElement = this.createIssueElement(updatedIssue);
            
            // Replace existing element with smooth transition
            existingElement.style.opacity = '0.5';
            
            setTimeout(() => {
                existingElement.replaceWith(newElement);
                newElement.style.opacity = '0';
                newElement.offsetHeight; // Force reflow
                newElement.style.transition = 'opacity 0.3s ease';
                newElement.style.opacity = '1';
            }, 150);
        }
    }

    showIssueLoading(issueId, isLoading) {
        const issueElement = document.querySelector(`[data-issue-id="${issueId}"]`);
        if (issueElement) {
            if (isLoading) {
                issueElement.classList.add('issue-refreshing');
                // Add subtle loading indicator
                const loader = document.createElement('div');
                loader.className = 'issue-refresh-loader';
                loader.innerHTML = '<i class="fas fa-sync-alt fa-spin"></i>';
                issueElement.appendChild(loader);
            } else {
                issueElement.classList.remove('issue-refreshing');
                const loader = issueElement.querySelector('.issue-refresh-loader');
                if (loader) loader.remove();
            }
        }
    }

    async copyIssueLink(url) {
        try {
            await navigator.clipboard.writeText(url);
            this.showNotification('Issue link copied to clipboard', 'success');
        } catch (error) {
            console.error('Failed to copy link:', error);
            this.showNotification('Failed to copy link', 'error');
        }
    }

    // Close menus when clicking outside
    setupMenuClickHandler() {
        document.addEventListener('click', (event) => {
            // Check if click is outside any issue menu
            if (!event.target.closest('.issue-actions-menu')) {
                document.querySelectorAll('.issue-menu-dropdown').forEach(menu => {
                    menu.classList.remove('show');
                });
            }
        });
    }

    loadFromCache() {
        try {
            const cached = localStorage.getItem('github_issues_cache');
            if (!cached) return null;

            const data = JSON.parse(cached);
            
            // Check if cache is less than configured duration old
            const maxAge = this.cacheConfig.duration * 60 * 1000; // Convert minutes to milliseconds
            const cacheAge = Date.now() - data.timestamp;
            if (cacheAge > maxAge) {
                return null;
            }

            if (data.filters) {
                this.filters = { ...this.filters, ...data.filters };
            }

            // Set up cache expiration timer if auto-refresh is enabled and we have a token
            if (this.cacheConfig.autoRefresh && this.githubToken) {
                this.setupCacheExpirationTimer(maxAge - cacheAge);
            } else if (!this.githubToken) {
                }

            return data;
        } catch (error) {
            console.warn('Failed to load from cache:', error);
            return null;
        }
    }

    // Repository-specific cache methods
    loadRepositoryFromCache(repoName, projectstatus = 'open') {
        try {
            const cacheKey = `github_repo_${repoName}_${projectstatus}_cache`;
            const cached = localStorage.getItem(cacheKey);
            if (!cached) return null;
            
            const data = JSON.parse(cached);
            
            // Check if cache is less than configured duration old
            const maxAge = this.cacheConfig.duration * 60 * 1000; // Convert minutes to milliseconds
            const cacheAge = Date.now() - data.timestamp;
            if (cacheAge > maxAge) {
                // Remove expired cache
                localStorage.removeItem(cacheKey);
                return null;
            }
            
            return data;
        } catch (error) {
            console.warn(`Failed to load repository ${repoName} from cache:`, error);
            return null;
        }
    }

    /**
     * DEFENSIVE CACHING IMPLEMENTATION - STRICT MODE
     * 
     * This function implements the requirement: "When there are no issues found, 
     * avoid saving any issues, so blank issues are not mistakes for saved actual 
     * issues when requests are available again."
     * 
     * KEY FEATURES:
     * 1. Always caches non-empty results (repositories with actual issues)
     * 2. NEVER caches empty results regardless of API status (strict defensive mode)
     * 3. Prevents false "no issues" states from being persisted in cache
     * 4. Stores API response metadata for debugging and future smart cache decisions
     * 
     * STRATEGY: Conservative approach - only cache when we have actual data
     * 
     * PREVENTS ALL SCENARIOS:
     * - Empty result from any cause → never cached → always fetches fresh on next request
     * - Ensures users always see real-time data when repositories actually have issues
     * - No risk of stale empty cache hiding legitimate issues
     */
    saveRepositoryToCache(repoName, issues, metadata, apiResponse = null, projectstatus = 'open') {
        try {
            // Defensive caching: Only cache when we're confident the data is legitimate
            const shouldCache = this.shouldCacheEmptyResult(issues, apiResponse);
            
            if (!shouldCache) {
                return;
            }

            const cacheKey = `github_repo_${repoName}_${projectstatus}_cache`;
            const cacheData = {
                issues: issues,
                metadata: metadata,
                timestamp: Date.now(),
                apiStatus: apiResponse ? {
                    status: apiResponse.status,
                    hasData: issues.length > 0,
                    rateLimitRemaining: apiResponse.rateLimitRemaining
                } : null
            };
            localStorage.setItem(cacheKey, JSON.stringify(cacheData));
        } catch (error) {
            console.warn(`Failed to save repository ${repoName} to cache:`, error);
        }
    }

    /**
     * Determines if empty results should be cached - STRICT DEFENSIVE MODE
     * NEVER caches empty results regardless of API status for maximum safety
     * 
     * STRICT POLICY - ALL SCENARIOS:
     * ✅ Cache: Non-empty results (repositories with actual issues) - ANY status
     * ❌ Don't Cache: Empty results (0 issues) - ALL statuses including 200 OK
     * 
     * REASONING: 
     * - Conservative approach prevents any false "no issues" cache states
     * - Always forces fresh API calls for empty results
     * - Eliminates risk of users missing legitimate issues due to cached empty states
     * - Better user experience at cost of slightly more API calls for empty repositories
     */
    shouldCacheEmptyResult(issues, apiResponse) {
        // If we have issues, always cache regardless of API status
        if (issues && issues.length > 0) {
            return true;
        }

        // STRICT DEFENSIVE MODE: NEVER cache empty results regardless of status
        return false;
    }


    clearRepositoryCache(repoName = null) {
        if (repoName) {
            // Clear cache for specific repository
            const cacheKey = `github_repo_${repoName}_cache`;
            localStorage.removeItem(cacheKey);
        } else {
            // Clear all repository caches
            const keys = Object.keys(localStorage);
            keys.forEach(key => {
                if (key.startsWith('github_repo_') && key.endsWith('_cache')) {
                    localStorage.removeItem(key);
                }
            });
        }
    }

    // Search functionality
    performSearch() {
        const searchInput = document.getElementById('searchInput');
        this.filters.search = searchInput.value.trim();
        this.currentPage = 1;
        this.updateHash();
        this.saveToCache();
        this.filterAndDisplayIssues();
        
        if (this.filters.search) {
            document.getElementById('clearSearch').style.display = 'inline-block';
        }
    }

    clearSearch() {
        document.getElementById('searchInput').value = '';
        document.getElementById('clearSearch').style.display = 'none';
        this.filters.search = '';
        this.currentPage = 1;
        this.updateHash();
        this.saveToCache();
        this.filterAndDisplayIssues();
    }

    debouncedSearch(searchTerm) {
        // Clear previous timer
        if (this.searchDebounceTimer) {
            clearTimeout(this.searchDebounceTimer);
        }

        // Set new timer
        this.searchDebounceTimer = setTimeout(() => {
            this.filters.search = searchTerm.trim();
            this.currentPage = 1;
            this.updateHash();
            this.saveToCache();
            this.filterAndDisplayIssues();
            
            // Show/hide clear button
            const clearBtn = document.getElementById('clearSearch');
            if (this.filters.search) {
                clearBtn.style.display = 'inline-block';
            } else {
                clearBtn.style.display = 'none';
            }
        }, this.searchDebounceDelay);
    }

    clearAllFilters() {
        // Clear the debounce timer
        if (this.searchDebounceTimer) {
            clearTimeout(this.searchDebounceTimer);
        }

        // Reset only filter buttons to default values (keep repo and search unchanged)
        this.filters.sort = 'updated';
        this.filters.assignee = 'all';
        this.filters.projectstatus = 'open';
        this.filters.label = 'all';

        // Update filter buttons
        this.updateSortButton();
        this.updateAssigneeButton();
        this.updateStateButton();
        this.updateLabelButton();

        // Reset pagination
        this.currentPage = 1;

        // Update URL and cache
        this.updateHash();
        this.saveToCache();

        // Apply filters
        this.filterAndDisplayIssues();

        // Show notification
        this.showNotification('Filter buttons cleared', 'info');
        
        // Update Clear All Filters button visibility
        this.updateClearAllFiltersVisibility();
    }

    clearAllCache() {
        // Clear all cached repository issues
        this.repositoryIssues = {};
        this.repositoryIssueCounts = {};
        
        // Clear localStorage cache
        Object.keys(localStorage).forEach(key => {
            if (key.startsWith('github_issues_') || key.startsWith('github_issue_counts_')) {
                localStorage.removeItem(key);
            }
        });
        
        // Show notification
        this.showNotification('Cache cleared successfully', 'success');
        
        // Reload current repository data
        if (this.filters.repo && this.filters.repo !== 'all') {
            this.loadIssuesForRepository(this.filters.repo);
        } else {
            this.loadData(true); // Force refresh all data
        }
    }

    // Check if any filter buttons are different from defaults and show/hide Clear All Filters button
    updateClearAllFiltersVisibility() {
        const clearAllBtn = document.getElementById('clearAllFiltersBtn');
        if (!clearAllBtn) return;
        
        // Define default values for filter buttons only (excluding repo and search)
        const defaults = {
            sort: 'updated',
            assignee: 'all',
            projectstatus: 'open',
            label: 'all'
        };
        
        // Check if any filter button differs from default
        const hasNonDefaultFilters = Object.keys(defaults).some(key => {
            return this.filters[key] !== defaults[key];
        });
        
        // Show/hide the Clear All Filters button
        if (hasNonDefaultFilters) {
            clearAllBtn.style.display = 'inline-block';
        } else {
            clearAllBtn.style.display = 'none';
        }
    }

    // View management
    setView(viewType, savePreference = true) {
        this.currentView = viewType;
        
        document.querySelectorAll('.view-btn').forEach(btn => btn.classList.remove('active'));
        document.getElementById(viewType + 'View').classList.add('active');
        
        const issuesList = document.getElementById('issuesList');
        issuesList.className = `issues-list ${viewType}-view`;
        
        // Save view preference to localStorage (unless loading from saved preference)
        if (savePreference) {
            this.saveViewPreference();
        }
    }

    // Filters expand/collapse management - commented out (now using header search button instead)
    /*
    expandFilters() {
        const filtersSection = document.getElementById('filtersSection');
        filtersSection.classList.add('expanded');
    }

    collapseFilters() {
        const filtersSection = document.getElementById('filtersSection');
        filtersSection.classList.remove('expanded');
    }
    */

    // UI helpers
    showLoading(show) {
        const issuesContainer = document.getElementById('issuesContainer');
        const issuesList = document.getElementById('issuesList');
        const loadingOverlay = document.getElementById('loadingOverlay');
        
        if (show) {
            // Show issues container and display loading inside it
            issuesContainer.style.display = 'block';
            issuesList.innerHTML = `
                <div class="loading-content">
                    <div class="spinner"></div>
                    <p>Loading GitHub data...</p>
                    <div class="loading-progress">
                        <div class="progress-bar" id="progressBar" style="width: 0%;"></div>
                    </div>
                    <p class="loading-status" id="loadingStatus">Fetching repositories...</p>
                </div>
            `;
            // Hide the overlay loading
            loadingOverlay.style.display = 'none';
        } else {
            // Hide the overlay loading (if it was showing)
            loadingOverlay.style.display = 'none';
            // Issues container will be managed by updateUI() method
        }
    }

    updateLoadingStatus(status) {
        document.getElementById('loadingStatus').textContent = status;
    }

    showError(message) {
        document.getElementById('errorMessage').style.display = 'block';
        document.getElementById('errorText').textContent = message;
        document.getElementById('filtersSection').style.display = 'none';
        document.getElementById('statsSection').style.display = 'none';
        document.getElementById('issuesContainer').style.display = 'none';
    }

    hideError() {
        document.getElementById('errorMessage').style.display = 'none';
    }

    showNotification(message, type = 'info') {
        // Check if this is a loading message that should be shown in issues container
        const isLoadingMessage = message.toLowerCase().includes('loading');
        
        if (isLoadingMessage) {
            // Show loading messages inside the issues container
            this.showInlineNotification(message, type);
        } else {
            // Show other notifications as floating (existing behavior)
            this.showFloatingNotification(message, type);
        }
    }

    showInlineNotification(message, type = 'info') {
        const issuesContainer = document.getElementById('issuesContainer');
        const issuesList = document.getElementById('issuesList');
        
        if (!issuesContainer || !issuesList) return;
        
        // Make sure issues container is visible
        issuesContainer.style.display = 'block';
        
        // Create notification element with subtle styling
        const notification = document.createElement('div');
        notification.className = `inline-notification ${type}`;
        
        // Use spinner for loading messages, other icons for other types
        const isLoadingMessage = message.toLowerCase().includes('loading');
        let iconHtml;
        
        if (isLoadingMessage) {
            iconHtml = '<i class="fas fa-spinner fa-spin inline-spinner"></i>';
        } else {
            const iconMap = {
                'success': 'check',
                'error': 'exclamation-triangle',
                'info': 'info'
            };
            const icon = iconMap[type] || 'info';
            iconHtml = `<i class="fas fa-${icon}-circle"></i>`;
        }
        
        notification.innerHTML = `
            ${iconHtml}
            ${message}
        `;
        
        // Clear any existing inline notifications
        const existingNotification = issuesList.querySelector('.inline-notification');
        if (existingNotification) {
            existingNotification.remove();
        }
        
        // Add to top of issues list
        issuesList.insertBefore(notification, issuesList.firstChild);
        
        // Auto-hide after 3 seconds
        setTimeout(() => {
            if (notification.parentNode) {
                notification.remove();
            }
        }, 3000);
    }

    showFloatingNotification(message, type = 'info') {
        // Create notification element
        const notification = document.createElement('div');
        notification.className = `notification ${type}`;
        const iconMap = {
            'success': 'check',
            'error': 'exclamation-triangle',
            'info': 'info'
        };
        const icon = iconMap[type] || 'info';
        
        notification.innerHTML = `
            <i class="fas fa-${icon}-circle"></i>
            ${message}
        `;
        
        // Add to page
        document.body.appendChild(notification);
        
        // Show and auto-hide
        setTimeout(() => notification.classList.add('show'), 10);
        setTimeout(() => {
            notification.classList.remove('show');
            setTimeout(() => notification.remove(), 300);
        }, 3000);
    }
>>>>>>> 07875a6d

      // cache
      this.saveRepositoryToCache(repoName, issues, {
        openIssueCount: repoObj ? repoObj.openIssueCount : 0,
        totalIssueCount: repoObj ? repoObj.totalIssueCount : 0
      }, apiResponse, newEtag);

      // update selection if viewing this repo
      if (this.filters.repo === repoName || this.filters.repo === 'all') {
        if (earlyRender) this.filterAndDisplayIssues(); // incremental UI
      }

      return issues;
    } catch (e) {
      if (e.name === 'AbortError') return [];
      console.error(`Failed to load issues for ${repoName}:`, e);
      this.showNotification(`Failed to load issues for ${repoName}`, 'error');
      // fall back to cache if available
      if (cached?.issues?.length) {
        this.repositoryIssues[repoName] = cached.issues;
        this._rehydrateFacets(cached.issues);
        return cached.issues;
      }
      return [];
    }
  }

  async fetchRepositoryIssuesPaged(repoName, etag=null, earlyRender=false) {
    // Pull pages in parallel with a rolling window until <100 items returned
    const issues = [];
    let page = 1;
    let keepGoing = true;
    let lastMeta = null;
    let newEtag = null;

    // First hit to check 304 w/ ETag
    const first = await this.apiRequestWithMetadata(`/repos/${this.owner}/${repoName}/issues?state=all&per_page=100&page=${page}`, etag);
    lastMeta = first.metadata;
    newEtag = first.etag || null;

    if (first.status === 304) {
      // Use cache; our caller already has it
      return { issues: this.loadRepositoryFromCache(repoName)?.issues || [], apiResponse: lastMeta, newEtag };
    }

    const firstBatch = (first.data || []).filter(i => !i.pull_request).map(i => this._normalizeIssue(i, repoName));
    issues.push(...firstBatch);

    if (earlyRender && issues.length && (this.filters.repo === repoName || this.filters.repo === 'all')) {
      // show something fast
      const before = this.filteredIssues.length;
      this.allIssues.push(...firstBatch);
      this._rehydrateFacets(firstBatch);
      this.filterAndDisplayIssues();
      if (this.filteredIssues.length !== before) this.updatePagination();
    }

    if (firstBatch.length < 100) keepGoing = false;
    page++;

    // Queue more pages with a concurrency limiter
    const runners = [];
    while (keepGoing) {
      const p = page;
      runners.push(this.pageLimiter(async () => {
        const res = await this.apiRequestWithMetadata(`/repos/${this.owner}/${repoName}/issues?state=all&per_page=100&page=${p}`);
        lastMeta = res.metadata;
        const batch = (res.data || []).filter(i => !i.pull_request).map(i => this._normalizeIssue(i, repoName));
        issues.push(...batch);
        if (batch.length < 100) keepGoing = false;
      }));
      page++;
      // stop scheduling too far ahead if keepGoing flips to false
      if (!keepGoing) break;
      if (runners.length >= 4) { // rolling window of 4 pages at a time
        await Promise.all(runners.splice(0, runners.length));
      }
    }
    if (runners.length) await Promise.all(runners);
    return { issues, apiResponse: lastMeta, newEtag };
  }

  _normalizeIssue(i, repoName) {
    i.repository = repoName;
    i.repository_url = `https://github.com/${this.owner}/${repoName}`;
    i.last_refreshed = new Date().toISOString();
    return i;
  }
  _rehydrateFacets(list) {
    list.forEach(issue => {
      issue.assignees?.forEach(a => this.assignees.add(a.login));
      issue.labels?.forEach(l => this.labels.add(l.name));
    });
  }

  async apiRequest(path) {
    const res = await fetch(`${this.baseURL}${path}`, {
      headers: { 'Accept': 'application/vnd.github.v3+json', ...(this.githubToken && { 'Authorization': `token ${this.githubToken}` }) },
      signal: this._abortController?.signal
    });
    if (!res.ok) throw new Error(`GitHub API error: ${res.status}`);
    this._recordRateLimit(res);
    return res.json();
  }

  async apiRequestWithMetadata(path, etag=null) {
    const res = await fetch(`${this.baseURL}${path}`, {
      headers: {
        'Accept': 'application/vnd.github.v3+json',
        ...(etag ? { 'If-None-Match': etag } : {}),
        ...(this.githubToken && { 'Authorization': `token ${this.githubToken}` })
      },
      signal: this._abortController?.signal
    });
    if (res.status === 304) {
      this._recordRateLimit(res);
      return { data: null, metadata: this._extractMeta(res), status: 304, etag: etag || null };
    }
    if (!res.ok) throw new Error(`GitHub API error: ${res.status}`);
    const data = await res.json();
    this._recordRateLimit(res);
    return { data, metadata: this._extractMeta(res), status: res.status, etag: res.headers.get('ETag') };
  }

  _extractMeta(res) {
    return {
      remaining: parseInt(res.headers.get('X-RateLimit-Remaining') || '0', 10),
      reset: res.headers.get('X-RateLimit-Reset') ? new Date(parseInt(res.headers.get('X-RateLimit-Reset'), 10) * 1000) : null
    };
  }
  _recordRateLimit(res) {
    const remaining = res.headers.get('X-RateLimit-Remaining');
    const reset = res.headers.get('X-RateLimit-Reset');
    if (remaining !== null) {
      this.rateLimitInfo.remaining = parseInt(remaining, 10);
      if (reset) this.rateLimitInfo.resetTime = new Date(parseInt(reset, 10) * 1000);
      this.saveRateLimitToCache();
      this.updateRateLimitDisplay();
    }
  }

  abortInFlight() {
    try { this._abortController?.abort(); } catch {}
  }

  // ---------- UI helpers ----------
  showLoading(show) {
    const container = this.$('#issuesContainer');
    const list = this.$('#issuesList');
    const overlay = this.$('#loadingOverlay');
    if (show) {
      container.style.display = 'block';
      list.innerHTML = `
        <div class="loading-content">
          <div class="spinner"></div>
          <p>Loading GitHub data.</p>
          <div class="loading-progress"><div class="progress-bar" id="progressBar" style="width:0%;"></div></div>
          <p class="loading-status" id="loadingStatus">Fetching repositories.</p>
        </div>`;
      overlay.style.display = 'none';
    } else {
      overlay.style.display = 'none';
    }
  }
  updateLoadingStatus(status){const el=this.$('#loadingStatus'); if(el) el.textContent=status;}
  showError(message){
    this.$('#errorMessage').style.display='block';
    this.$('#errorText').textContent=message;
    this.$('#filtersSection').style.display='none';
    this.$('#statsSection').style.display='none';
    this.$('#issuesContainer').style.display='none';
  }
  hideError(){this.$('#errorMessage').style.display='none';}

  showNotification(message, type='info'){
    const isLoading = message.toLowerCase().includes('loading');
    if (isLoading) this.showInlineNotification(message, type);
    else this.showFloatingNotification(message, type);
  }
  showInlineNotification(message, type='info'){
    const container=this.$('#issuesContainer'); const list=this.$('#issuesList');
    if(!container||!list) return;
    container.style.display='block';
    const box=document.createElement('div'); box.className=`inline-notification ${type}`;
    const isLoading=message.toLowerCase().includes('loading');
    const icon=isLoading?'<div class="spinner tiny"></div>':'<i class="fas fa-info-circle"></i>';
    box.innerHTML=`${icon}<span>${message}</span>`;
    list.prepend(box);
    setTimeout(()=>box.remove(), isLoading?1200:2500);
  }
  showFloatingNotification(message, type='info'){
    let host=this.$('.floating-notify-host');
    if(!host){host=document.createElement('div'); host.className='floating-notify-host'; document.body.appendChild(host);}
    const n=document.createElement('div'); n.className=`toast ${type}`; n.innerHTML=`<span>${message}</span>`;
    host.appendChild(n); setTimeout(()=>n.remove(),2500);
  }

  updateCacheStatusDisplay(){
    const el=this.$('#cacheStatus'); if(!el) return;
    const cached=localStorage.getItem('github_issues_cache');
    if(!cached){el.innerHTML='<span class="cache-info">Cache: Empty</span>'; return;}
    try{
      const data=JSON.parse(cached);
      const ageMin=Math.round((Date.now()-data.timestamp)/60000);
      const remain=Math.max(0,this.cacheConfig.duration-ageMin);
      el.innerHTML=`<span class="cache-info">Cache: ${ageMin}m old, expires in ${remain}m (${this.cacheConfig.duration}m duration) ${this.cacheConfig.autoRefresh ? '• Auto-refresh enabled' : '• Auto-refresh disabled'}</span>`;
    }catch{el.innerHTML='<span class="cache-info">Cache: Invalid</span>';}
  }

  setupCacheExpirationTimer(ms){
    if(!this.githubToken) return;
    if(this.cacheExpireTimer) clearTimeout(this.cacheExpireTimer);
    this.cacheExpireTimer=setTimeout(()=>this.loadData(true), ms);
  }

  updateTokenUI(){
    const input=this.$('#githubToken'); const clearBtn=this.$('#clearToken');
    if(this.githubToken){ input.value='••••••••••••••••'; clearBtn.style.display='inline-block'; }
    else { input.value=''; clearBtn.style.display='none'; }
  }
  toggleTokenSection(){
    const sec=this.$('#authSection');
    sec.style.display=(sec.style.display==='none'||!sec.style.display)?'block':'none';
  }
  updateTokenSectionUI(){
    const link=this.$('#toggleTokenSection');
    const benefit=this.$('#tokenBenefitText');
    const headerRefresh=this.$('#headerLastRefreshTime');
    if(this.githubToken){
      link.textContent='Change or Remove your Github Token';
      let text=' The token has increased your API rate limits from 60 to 5,000 requests per hour';
      if(this.rateLimitInfo.remaining!==null && this.rateLimitInfo.resetTime){
        const t=new Date(this.rateLimitInfo.resetTime).toLocaleTimeString([], {hour:'numeric',minute:'2-digit',hour12:true});
        text += `. ${this.rateLimitInfo.remaining} requests remaining before ${t}`;
      } else if(this.rateLimitInfo.remaining!==null){
        text += `. ${this.rateLimitInfo.remaining} requests remaining`;
      }
      benefit.textContent=text;
      if(headerRefresh) headerRefresh.style.display='inline';
    } else {
      link.textContent='Add Your GitHub Token';
      benefit.textContent=' to increase API rate limits from 60 to 5,000 requests per hour';
      if(headerRefresh) headerRefresh.style.display='none';
    }
    this.updateHeaderRefreshDisplay();
  }

  async saveToken(){
    const tokenInput=this.$('#githubToken');
    const token=tokenInput.value.trim();
    if(token && token!=='••••••••••••••••'){
      this.githubToken=token;
      localStorage.setItem('github_token', token);
      localStorage.removeItem('github_issues_cache');
      localStorage.removeItem('github_all_repos');
      localStorage.removeItem('github_all_repos_time');
      this.clearRepositoryCache();
      this.clearRateLimit();
      this.showNotification('Token saved successfully','success');
      await this.refreshIssuesAfterTokenSave();
      try { await this.loadRepositoriesToUI(); this.populateRepositoryDropdown(); } catch {}
    }
    this.updateTokenUI();
    this.updateTokenSectionUI();
    this.$('#authSection').style.display='none';
  }

  async refreshIssuesAfterTokenSave(){
    try{
      const issuesList=this.$('#issuesList');
      const errorMsg=this.$('#errorMessage');
      const hasErrorDisplay=errorMsg && errorMsg.style.display!=='none';
      const hasRateLimitError=issuesList?.innerHTML?.match(/rate limit|no-issues|API Rate Limit/i) || hasErrorDisplay || this.allIssues.length===0;
      const wasRateLimited=this.rateLimitInfo.remaining===0 || localStorage.getItem('github_rate_limit_exceeded')==='true';
      const hasNoRepoData=this.repositories.length===0;
      if(hasRateLimitError || wasRateLimited || hasNoRepoData){
        this.showNotification('Refreshing issues with new token…','info');
        localStorage.removeItem('github_rate_limit_exceeded');
        await this.loadData(true);
        this.showNotification('Issues refreshed successfully!','success');
      }
    }catch{
      this.showNotification('Issues refreshed, but some data may still be loading','warning');
    }
  }

  clearToken(){
    if(!confirm('Clear your GitHub token? This will reduce API rate limits to 60/hr and clear cached issue data.')) return;
    this.githubToken='';
    localStorage.removeItem('github_token');
    localStorage.removeItem('github_issues_cache');
    this.clearRepositoryCache();
    this.updateTokenUI();
    this.updateTokenSectionUI();
    this.showNotification('GitHub token cleared successfully','info');
    this.$('#authSection').style.display='none';
  }

  // ---------- Filters / Search / View ----------
  setView(viewType, savePreference=true){
    this.currentView=viewType;
    this.$all('.view-btn').forEach(b=>b.classList.remove('active'));
    const btn=this.$(`#${viewType}View`); if(btn) btn.classList.add('active');
    const list=this.$('#issuesList'); if(list) list.className=`issues-list ${viewType}-view`;
    if(savePreference) this.saveViewPreference();
    this.updateHash();
  }
  saveViewPreference(){localStorage.setItem('github_issues_view', this.currentView);}
  loadViewPreference(){
    const v=localStorage.getItem('github_issues_view');
    if(v && (v==='list'||v==='card'||v==='row')) this.setView(v,false);
  }
  toggleFullscreen(){
    const c=document.getElementById(this.containerId); if(!c) return;
    this.isFullscreen=!this.isFullscreen;
    if(this.isFullscreen){
      c.classList.add('widget-fullscreen'); document.body.classList.add('widget-fullscreen-active');
      const header=this.$('.issues-header');
      if(header && !header.querySelector('.minimize-btn')){
        const b=document.createElement('button'); b.className='minimize-btn'; b.innerHTML='<i class="fas fa-compress"></i>'; b.title='Exit Fullscreen';
        b.onclick=()=>this.toggleFullscreen(); header.appendChild(b);
      }
    } else {
      c.classList.remove('widget-fullscreen'); document.body.classList.remove('widget-fullscreen-active');
      const b=this.$('.minimize-btn'); if(b) b.remove();
    }
    this.updatePagination();
  }
  toggleFilters(){
    const sec=this.$('#filtersSection');
    const btn=this.$('.toggle-filters-btn');
    const label=this.$('.toggle-text');
    if(!sec) return;
    const isHidden=!sec.classList.contains('show-filters');
    if(isHidden){ sec.classList.add('show-filters'); btn?.classList.add('active'); if(label) label.textContent='Hide Filters'; sec.style.display='block'; }
    else { sec.classList.remove('show-filters'); btn?.classList.remove('active'); if(label) label.textContent='More Filters'; sec.style.display='none'; }
  }

  updateSortButton(){
    const b=this.$('#sortButton');
    const map={updated:'Updated', created:'Created', comments:'Comments', title:'Title (A–Z)', number:'Issue Number'};
    if(b) b.innerHTML=`<i class="fas fa-sort"></i> Sort by: ${map[this.filters.sort]||'Updated'} <i class="fas fa-chevron-down"></i>`;
  }
  updateAssigneeButton(){
    const b=this.$('#assigneeButton');
    const text=this.filters.assignee==='all'?'All':(this.filters.assignee==='unassigned'?'Unassigned':this.filters.assignee);
    if(b) b.innerHTML=`<i class="fas fa-user"></i> Assigned to: ${text} <i class="fas fa-chevron-down"></i>`;
  }
  updateStateButton(){
    const b=this.$('#stateButton');
    const map={open:'Open', closed:'Closed', all:'All'};
    if(b) b.innerHTML=`<i class="fas fa-exclamation-circle"></i> State: ${map[this.filters.state]||'Open'} <i class="fas fa-chevron-down"></i>`;
  }
  updateLabelButton(){
    const b=this.$('#labelButton');
    const text=this.filters.label==='all'?'All':this.filters.label;
    if(b) b.innerHTML=`<i class="fas fa-tags"></i> Labels: ${text} <i class="fas fa-chevron-down"></i>`;
  }

  clearAllFilters(){
    if(this.searchDebounceTimer) clearTimeout(this.searchDebounceTimer);
    this.filters.sort='updated';
    this.filters.assignee='all';
    this.filters.state='open';
    this.filters.label='all';
    this.updateSortButton(); this.updateAssigneeButton(); this.updateStateButton(); this.updateLabelButton();
    this.currentPage=1; this.updateHash(); this.saveToCache(); this.filterAndDisplayIssues();
    this.showNotification('Filter buttons cleared','info');
    this.updateClearAllFiltersVisibility();
  }
  updateClearAllFiltersVisibility(){
    const btn=this.$('#clearAllFiltersBtn'); if(!btn) return;
    const defaults={sort:'updated', assignee:'all', state:'open', label:'all'};
    const changed=Object.keys(defaults).some(k=>this.filters[k]!==defaults[k]);
    btn.style.display=changed?'inline-block':'none';
  }

  performSearch(){
    const v=this.$('#searchInput')?.value?.trim()||'';
    this.filters.search=v;
    this.currentPage=1;
    this.updateHash();
    this.saveToCache();
    this.filterAndDisplayIssues();
    this.$('#clearSearch').style.display=v?'inline-block':'none';
  }
  debouncedSearch(v){
    this.filters.search=v.trim();
    this.currentPage=1;
    this.updateHash();
    this.saveToCache();
    this.filterAndDisplayIssues();
    this.$('#clearSearch').style.display=v?'inline-block':'none';
  }
  clearSearch(){
    const input=this.$('#searchInput'); if(input) input.value='';
    this.filters.search='';
    this.currentPage=1;
    this.updateHash();
    this.saveToCache();
    this.filterAndDisplayIssues();
    this.$('#clearSearch').style.display='none';
  }

  // ---------- URL hash sync ----------
  loadFromHash() {
    const hash = window.location.hash.startsWith('#') ? window.location.hash.slice(1) : window.location.hash;
    if (!hash) return;
    const params = new URLSearchParams(hash);
    const get = (k, d) => params.get(k) ?? d;

    this.filters.repo = get('repo', this.filters.repo);
    this.filters.state = get('state', this.filters.state);
    this.filters.sort = get('sort', this.filters.sort);
    this.filters.assignee = get('assignee', this.filters.assignee);
    this.filters.label = get('label', this.filters.label);
    this.filters.search = get('q', this.filters.search);
    this.currentPage = parseInt(get('page', String(this.currentPage)), 10) || 1;
    const view = get('view', this.currentView);

    const repoSel = this.$('#repoFilter'); if (repoSel) repoSel.value = this.filters.repo;
    const searchInput = this.$('#searchInput'); if (searchInput) searchInput.value = this.filters.search;
    this.updateSortButton(); this.updateAssigneeButton(); this.updateStateButton(); this.updateLabelButton();
    this.setView(view, false);
  }

  updateHash() {
    const p = new URLSearchParams();
    p.set('repo', this.filters.repo);
    if (this.filters.state !== 'open') p.set('state', this.filters.state);
    if (this.filters.sort !== 'updated') p.set('sort', this.filters.sort);
    if (this.filters.assignee !== 'all') p.set('assignee', this.filters.assignee);
    if (this.filters.label !== 'all') p.set('label', this.filters.label);
    if (this.filters.search) p.set('q', this.filters.search);
    if (this.currentPage > 1) p.set('page', String(this.currentPage));
    if (this.currentView !== 'list') p.set('view', this.currentView);
    const s = p.toString();
    const newHash = s ? `#${s}` : '';
    if (newHash !== window.location.hash) window.history.replaceState(null, '', newHash);
  }

  // ---------- Rendering ----------
  updateUI() {
    this.populateRepositoryDropdown();
    this.populateAssigneeFilter();
    this.populateLabelFilter();
    this.filterAndDisplayIssues();
    this.updateClearAllFiltersVisibility();
    this.$('#issuesContainer').style.display = 'block';
    this.updateStats();
  }

  // Back-compat alias
  updateRepositoryDropdown(){ this.populateRepositoryDropdown(); }

  populateRepositoryDropdown() {
    const select = this.$('#repoFilter'); if (!select) return;
    const current = this.filters.repo || 'projects';
    select.innerHTML = `<option value="all">All Repositories</option>`;
    for (const r of this.repositories) {
      const opt = document.createElement('option');
      opt.value = r.name; opt.textContent = r.displayName || r.name;
      select.appendChild(opt);
    }
    if (this.githubToken && !this.loadedAllRepositories) {
      const opt = document.createElement('option'); opt.value = 'load_all'; opt.textContent = 'Load All Repos…'; select.appendChild(opt);
    }
    select.value = current;
    this.updateRepositoryDropdownCounts();
  }

  updateRepositoryDropdownCounts() {
  const select = this.$('#repoFilter');
  if (!select) return;

  this.$all('option', select).forEach(o => {
    const repoName = o.value;
    if (repoName === 'all' || repoName === 'load_all') return;

    const repo = this.repositories.find(r => r.name === repoName);
    const display = repo?.displayName || repo?.name || repoName;
    const cnt = this.repositoryIssueCounts[repoName];

    // Prefer Search API counts if present, otherwise fall back to per-repo openIssueCount
    if (cnt && cnt.open != null) {
      o.textContent = `${display} (${cnt.open})`;
      o.title = `Open: ${cnt.open}${cnt.closed != null ? ` • Closed: ${cnt.closed}` : ''}`;
    } else if (repo && repo.openIssueCount != null) {
      o.textContent = `${display} (${repo.openIssueCount})`;
      o.title = `Open (from loaded issues): ${repo.openIssueCount}${repo.totalIssueCount != null ? ` • Total: ${repo.totalIssueCount}` : ''}`;
    } else if (repoName === 'projects') {
      o.textContent = `${display} (?)`;
      o.title = 'Issue count unknown yet';
    } else {
      o.textContent = display; // no info yet
      o.title = 'Counting…';
    }
  });
}


  async loadAllRepositories() {
    try {
      const csv = await this.loadRepositoriesFromCSV();
      this.repositories = csv.map(c => ({
        name: c.repo_name, displayName: c.display_name, description: c.description,
        defaultBranch: c.default_branch, openIssueCount: null, totalIssueCount: null,
        repository_url: `https://github.com/${this.owner}/${c.repo_name}`
      }));
      this.loadedAllRepositories = true;
      this.populateRepositoryDropdown();
      this.refreshCountsIncrementally();
      this.showNotification('Loaded all repositories list', 'success');
    } catch (e) {
      console.error(e);
      this.showNotification('Failed to load full repository list', 'error');
    }
  }

  populateAssigneeFilter() {
    const menu = this.$('#assigneeDropdown'); if (!menu) return;
    menu.querySelectorAll('.dropdown-item[data-user]').forEach(n => n.remove());
    [...this.assignees].sort().forEach(name => {
      const d = document.createElement('div');
      d.className = 'dropdown-item'; d.setAttribute('data-assignee', name); d.setAttribute('data-user', '1');
      d.innerHTML = `<i class="fas fa-user"></i> ${name}`;
      menu.appendChild(d);
    });
  }

  populateLabelFilter() {
    const menu = this.$('#labelDropdown'); if (!menu) return;
    menu.querySelectorAll('.dropdown-item[data-dynamic-label]').forEach(n => n.remove());
    [...this.labels].sort().forEach(l => {
      const d = document.createElement('div');
      d.className = 'dropdown-item'; d.setAttribute('data-label', l); d.setAttribute('data-dynamic-label', '1');
      d.innerHTML = `<i class="fas fa-tag"></i> ${l}`;
      menu.appendChild(d);
    });
  }

  filterAndDisplayIssues() {
    const repo = this.filters.repo;
    const all = (repo === 'all') ? this.allIssues : (this.repositoryIssues[repo] || []);
    let items = all;

    if (this.filters.state !== 'all') items = items.filter(i => i.state === this.filters.state);
    if (this.filters.assignee === 'unassigned') items = items.filter(i => !i.assignees?.length);
    else if (this.filters.assignee !== 'all') items = items.filter(i => i.assignees?.some(a => a.login === this.filters.assignee));
    if (this.filters.label !== 'all') items = items.filter(i => i.labels?.some(l => l.name === this.filters.label));

    const q = (this.filters.search || '').toLowerCase();
    if (q) {
      items = items.filter(i => {
        const title = (i.title || '').toLowerCase();
        const body = (i.body || '').toLowerCase();
        const number = String(i.number || '');
        return title.includes(q) || body.includes(q) || number.includes(q);
      });
    }

    const sortKey = this.filters.sort;
    items = [...items].sort((a, b) => {
      switch (sortKey) {
        case 'created': return new Date(b.created_at) - new Date(a.created_at);
        case 'updated': return new Date(b.updated_at) - new Date(a.updated_at);
        case 'comments': return (b.comments || 0) - (a.comments || 0);
        case 'title': return (a.title || '').localeCompare(b.title || '');
        case 'number': return (b.number || 0) - (a.number || 0);
        default: return new Date(b.updated_at) - new Date(a.updated_at);
      }
    });

    this.filteredIssues = items;
    this.renderIssues();
    this.updatePagination();
    this.updateHash();
    this.updateStats();
  }
  updateStats() {
    const repoCount = this.repositories ? this.repositories.length : 1; // Assuming single repo if no array
    const openIssues = this.filteredIssues.filter(issue => issue.state === 'open').length;
    const closedIssues = this.filteredIssues.filter(issue => issue.state === 'closed').length;
    const totalComments = this.filteredIssues.reduce((sum, issue) => sum + (issue.comments || 0), 0);

    document.getElementById('repoCount').textContent = repoCount;
    document.getElementById('openIssueCount').textContent = openIssues;
    document.getElementById('closedIssueCount').textContent = closedIssues;
    document.getElementById('totalComments').textContent = totalComments;

    // Show stats section
    document.getElementById('statsSection').style.display = 'flex';
}

  renderIssues() {
    const list = this.$('#issuesList'); if (!list) return;
    list.innerHTML = '';

    const start = (this.currentPage - 1) * this.perPage;
    const pageItems = this.filteredIssues.slice(start, start + this.perPage);

    if (!pageItems.length) {
      list.innerHTML = `<p class="no-issues">No issues found.</p>`;
      return;
    }

    const view = this.currentView;
    const frag = document.createDocumentFragment();

    for (const issue of pageItems) {
      const el = document.createElement('div');
      el.className = `issue-item view-${view}`;

      const labelHtml = (issue.labels || [])
        .map(l => `<span class="label" style="background-color:#${(l.color || '999')}">${l.name}</span>`)
        .join(' ');

      el.innerHTML = `
        <div class="issue-title">
          <strong>#${issue.number}</strong>
          <a href="${issue.html_url}" target="_blank" rel="noopener">${issue.title}</a>
        </div>

        <div class="issue-meta">
          <span>${issue.state}</span>
          <span>Updated: ${new Date(issue.updated_at).toLocaleString()}</span>
          <span>Repo: ${issue.repository}</span>
        </div>

        <div class="issue-labels">${labelHtml}</div>
        <div class="issue-body">${this.truncateAndLinkify(issue.body, 220).replace(/\n/g, '<br>')}</div>

        <div class="issue-actions" style="margin-top:.5rem; display:flex; gap:.5rem;">
          <button class="btn btn-secondary btn-details">Details</button>
          <a class="btn btn-outline" href="${issue.html_url}" target="_blank" rel="noopener">Open in GitHub</a>
        </div>
      `;

      el.querySelector('.btn-details').addEventListener('click', () => {
        this.openIssueDetail(issue);
      });

      frag.appendChild(el);
    }
    list.appendChild(frag);
  }

  openIssueDetail(issue) {
    const title = `${issue.title} #${issue.number}`;
    const bodyHtml = this.buildIssueDetailHtml(issue);
    this.openModal(title, bodyHtml);
  }

  buildIssueDetailHtml(issue) {
    const repo = issue.repository || '';
    const labels = (issue.labels || [])
      .map(l => `<span class="label" style="background-color:#${l.color || '999'}">${l.name}</span>`)
      .join(' ');

    const assignees = (issue.assignees || []).map(a => `
      <div class="assignee-detail">
        <img class="comment-avatar" src="${a.avatar_url}" alt="${a.login}">
        <a href="https://github.com/${a.login}" target="_blank" rel="noopener">@${a.login}</a>
      </div>`).join('') || '<span>—</span>';

    return `
      <div class="issue-header-detail">
        <div class="issue-meta-detail">
          <div class="repo-info">
            <i class="fab fa-github"></i>
            <a href="https://github.com/${repo}" target="_blank" rel="noopener">${repo}</a>
          </div>
          <div class="issue-dates">
            <span>Created: ${new Date(issue.created_at).toLocaleString()}</span>
            <span>Updated: ${new Date(issue.updated_at).toLocaleString()}</span>
            <span>State: ${issue.state}</span>
          </div>
        </div>
      </div>

      <div class="issue-section">
        <h4>Description</h4>
      <div class="issue-description-full">${this.truncateAndLinkify(issue.body, issue.body.length)}</div>

      </div>

      <div class="issue-section">
        <h4>Labels</h4>
        <div class="issue-labels-detail">${labels || '—'}</div>
      </div>

      <div class="issue-section">
        <h4>Assignees</h4>
        <div class="assignees-detail">${assignees}</div>
      </div>

      <div class="issue-actions-detail">
        <a class="btn btn-secondary" href="${issue.html_url}" target="_blank" rel="noopener">
          <i class="fab fa-github"></i> View on GitHub
        </a>
      </div>
    `;
  }



  truncateAndLinkify(text, max=220) {
  if (!text) return '';
  let truncated = text.length > max ? text.slice(0, max).trim() + '…' : text;

  // simple URL → <a> replacer
  const urlRegex = /(https?:\/\/[^\s]+)/g;
  truncated = truncated.replace(urlRegex, url =>
    `<a href="${url}" target="_blank" rel="noopener noreferrer">${url}</a>`
  );

  return truncated.replace(/\n/g, '<br>');
}


  updatePagination() {
    const total = this.filteredIssues.length;
    const totalPages = Math.max(1, Math.ceil(total / this.perPage));
    this.currentPage = Math.min(this.currentPage, totalPages);

    const info = this.$('#paginationInfo');
    if (info) {
      const start = (this.currentPage - 1) * this.perPage + 1;
      const end = Math.min(this.currentPage * this.perPage, total);
      info.textContent = `Showing ${total ? `${start}-${end}` : 0} of ${total} issues`;
    }

    const controls = this.$('#paginationControls'); if (!controls) return;
    controls.innerHTML = '';
    const mkBtn = (label, page, disabled=false) => {
      const b = document.createElement('button'); b.textContent = label; b.disabled = disabled;
      b.className = 'page-btn'; if (!disabled) b.onclick = () => { this.currentPage = page; this.renderIssues(); this.updatePagination(); };
      return b;
    };
    controls.appendChild(mkBtn('«', 1, this.currentPage === 1));
    controls.appendChild(mkBtn('‹', Math.max(1, this.currentPage - 1), this.currentPage === 1));
    controls.appendChild(mkBtn('›', Math.min(totalPages, this.currentPage + 1), this.currentPage === totalPages));
    controls.appendChild(mkBtn('»', totalPages, this.currentPage === totalPages));

    this.updateHash(); // NEW: sync page in hash
    this.updateStats();
  }

  // ---------- Modal ----------
  openModal(title, bodyHtml){ this.$('#modalTitle').textContent=title; this.$('#modalBody').innerHTML=bodyHtml||''; this.$('#issueModal').classList.add('show'); }
  closeModal(){ this.$('#issueModal').classList.remove('show'); }

  // ---------- Hash+cache sync ----------
  syncAndRefresh(){ this.updateHash(); this.saveToCache(); this.filterAndDisplayIssues(); }

  closeAllDropdowns(){ this.$all('.dropdown-menu').forEach(d=>d.classList.remove('show')); }
  copyIssueLink = async (url) => { try { await navigator.clipboard.writeText(url); this.showNotification('Issue link copied','success'); } catch { this.showNotification('Failed to copy link','error'); } }

  // ---------- NEW helpers ----------
  startAutoRefreshTimer() {
    if (this._autoRefreshTimer) clearInterval(this._autoRefreshTimer);
    if (!this.cacheConfig.autoRefresh) return;
    const ms = Math.max(1, this.cacheConfig.duration) * 60 * 1000;
    this._autoRefreshTimer = setInterval(() => this.loadData(true), ms);
  }

  updateHeaderRefreshDisplay() {
    const spanWrap = this.$('#headerLastRefreshTime');
    const timeEl = this.$('#headerRefreshTime');
    if (!spanWrap || !timeEl) return;
    if (!this.lastRefreshTime) { spanWrap.style.display='none'; return; }
    spanWrap.style.display='inline';
    timeEl.textContent = this.lastRefreshTime.toLocaleString();
  }

  showFiltersOnError() {
    const sec = this.$('#filtersSection');
    if (sec) { sec.style.display = 'block'; sec.classList.add('show-filters'); }
  }
}

const issuesManager = new GitHubIssuesManager('issuesWidget');<|MERGE_RESOLUTION|>--- conflicted
+++ resolved
@@ -1,571 +1,4 @@
 class GitHubIssuesManager {
-<<<<<<< HEAD
-  constructor(containerId = 'issuesWidget', options = {}) {
-    this.containerId = containerId;
-
-    const container = document.getElementById(containerId);
-    const config = this.parseConfiguration(container, options);
-
-    this.githubToken = localStorage.getItem('github_token') || '';
-    this.baseURL = 'https://api.github.com';
-    this.owner = config.githubOwner;
-    this.detectCurrentFolder = config.detectCurrentFolder;
-    this.multiRepoRoots = config.multiRepoRoots;
-    this.currentFolder = this.getCurrentFolder();
-    this.defaultRepo = this.determineDefaultRepo();
-
-    // pagination / state
-    this.perPage = 10;
-    this.currentPage = 1;
-    this.currentView = 'list';
-    this.isFullscreen = false;
-
-    // data
-    this.repositories = [];
-    this.repositoryIssues = {};      // repo -> issues[]
-    this.repositoryIssueCounts = {}; // repo -> {open, closed, total}
-    this.allIssues = [];
-    this.filteredIssues = [];
-    this.assignees = new Set();
-    this.labels = new Set();
-
-    // perf + cache
-    this.loadedAllRepositories = false;
-    this.totalRepositoryCount = null;
-    this.lastRefreshTime = null;
-    this.rateLimitInfo = { remaining: null, resetTime: null, startTime: null };
-
-    this.cacheConfig = {
-      duration: parseInt(localStorage.getItem('github_cache_duration')) || 60, // minutes
-      autoRefresh: localStorage.getItem('github_cache_auto_refresh') !== 'false'
-    };
-    this.cacheExpireTimer = null;
-
-    // UX helpers
-    this.searchDebounceTimer = null;
-    this.searchDebounceDelay = 300;
-
-    // filters
-    this.filters = {
-      repo: this.defaultRepo,
-      sort: 'updated',
-      assignee: 'all',
-      state: 'open',
-      label: 'all',
-      search: ''
-    };
-
-    // request management
-    this._abortController = null;
-    this._autoRefreshTimer = null;
-
-    // small concurrency limiter
-    this.limit = (n = 5) => {
-      let a = 0; const q = [];
-      const run = async (fn) => {
-        if (a >= n) await new Promise(r => q.push(r));
-        a++;
-        try { return await fn(); }
-        finally { a--; const r = q.shift(); if (r) r(); }
-      };
-      return (fn) => run(fn);
-    };
-    this.repoLimiter = this.limit(6);     
-    this.pageLimiter = this.limit(8);     
-    this.countLimiter = this.limit(8);    
-
-    this.init();
-  }
-
-  // ---------- utils ----------
-  $(s, r=document){return r.querySelector(s);}
-  $all(s, r=document){return [...r.querySelectorAll(s)];}
-  on(el, ev, fn){el && el.addEventListener(ev, fn);}
-  debounce(fn, wait=300){let t;return(...a)=>{clearTimeout(t);t=setTimeout(()=>fn(...a),wait);};}
-
-  parseConfiguration(container, options) {
-    const config = {
-      githubOwner: 'modelearth',
-      detectCurrentFolder: true,
-      multiRepoRoots: ['webroot', 'modelearth']
-    };
-    if (container) {
-      if (container.dataset.githubOwner) config.githubOwner = container.dataset.githubOwner;
-      if (container.dataset.detectCurrentFolder) config.detectCurrentFolder = container.dataset.detectCurrentFolder === 'true';
-      if (container.dataset.multiRepoRoots) config.multiRepoRoots = container.dataset.multiRepoRoots.split(',').map(s=>s.trim());
-    }
-    return { ...config, ...options };
-  }
-
-  getCurrentFolder() {
-    const parts = window.location.pathname.split('/').filter(Boolean);
-    return parts[0] || '';
-  }
-  getHubPath() {
-    const scripts = document.getElementsByTagName('script');
-    for (let s of scripts) {
-      if (s.src && s.src.includes('issues.js')) {
-        const src = s.getAttribute('src');
-        if (src?.startsWith('../js/')) return 'repos.csv';
-        if (src === 'js/issues.js') return 'hub/repos.csv';
-        break;
-      }
-    }
-    return '../hub/repos.csv';
-  }
-  determineDefaultRepo() {
-    if (!this.detectCurrentFolder) return 'projects';
-    if (this.multiRepoRoots.includes(this.currentFolder)) return 'projects';
-    return this.currentFolder || 'projects';
-  }
-
-  // ---------- UI  ----------
-  createWidgetStructure() {
-    const c = document.getElementById(this.containerId);
-    if (!c) { console.error(`Container with id '${this.containerId}' not found`); return; }
-    c.innerHTML = `
-      ${this.createHeaderHTML()}
-      <div id="rateLimitInfo" class="rate-limit-info" style="display:none;"></div>
-      ${this.createLoadingOverlayHTML()}
-      ${this.createFiltersHTML()}
-      ${this.createIssuesContainerHTML()}
-      ${this.createStatsHTML()}
-      <div class="cache-status-section"><div id="cacheStatus" class="cache-status"><span class="cache-info">Cache: Loading...</span></div></div>
-      ${this.createErrorHTML()}
-      ${this.createModalHTML()}
-    `;
-  }
-
-  createHeaderHTML() {
-    return `
-    <div class="issues-header">
-      <i class="fas fa-expand header-fullscreen-btn" onclick="issuesManager.toggleFullscreen()" title="Toggle Fullscreen"></i>
-      <div class="header-content">
-        <h1 style="font-size:32px"><i class="fab fa-github"></i> Team Projects</h1>
-        <p class="subtitle">
-          <a href="#" id="toggleTokenSection" class="token-toggle-link" style="font-size:0.9rem;">Add Your GitHub Token</a>
-          <span id="tokenBenefitText" style="font-size:0.9rem;"> to increase API rate limits from 60 to 5,000 requests per hour</span>
-          <span id="headerLastRefreshTime" style="font-size:0.9rem;display:none;"> Issue counts last updated: <span id="headerRefreshTime">Never</span>.</span>
-          <span id="gitAccountDisplay" style="font-size:0.9rem;display:none;"> GitHub: <a href="#" id="gitAccountLink" onclick="toggleGitIssuesAccount(); return false;"></a></span>
-        </p>
-        <p class="subtitle" style="margin-top:5px;">
-          <input type="text" id="gitIssuesAccount" class="textInput" style="width:150px;font-size:14px;display:none;" placeholder="GitHub Account" onfocus="this.select()" oninput="updateGitIssuesAccount()">
-        </p>
-      </div>
-
-      <div class="auth-section" id="authSection" style="display:none;">
-        <div class="auth-input">
-          <input type="password" id="githubToken" placeholder="Enter GitHub Personal Access Token (optional for public repos)">
-          <button id="saveToken" class="btn btn-primary"><i class="fas fa-save"></i> Save Token</button>
-          <button id="clearToken" class="btn btn-primary" style="display:none;">Clear</button>
-        </div>
-        <div class="auth-help">
-          <i class="fas fa-info-circle"></i>
-          <span><strong>Token Benefits:</strong> Access private repositories and higher rate limits.</span>
-        </div>
-        <div class="auth-instructions">
-          <details>
-            <summary>
-              <span><i class="fas fa-question-circle"></i> How to create a GitHub token?</span>
-              <a href="https://github.com/settings/tokens/new?description=ModelEarth+Projects+Hub&scopes=repo,read:org" target="_blank" class="token-link">
-                <i class="fas fa-external-link-alt"></i> Get Your Token
-              </a>
-            </summary>
-            <div class="instructions-content">
-              <ol><li>Open token page</li><li>Select scopes repo & read:org</li><li>Generate</li><li>Paste & Save</li></ol>
-              <p class="note"><i class="fas fa-shield-alt"></i><strong>Security:</strong> Stored locally in your browser only.</p>
-            </div>
-          </details>
-        </div>
-      </div>
-    </div>`;
-  }
-  createLoadingOverlayHTML(){return `<div class="loading-overlay" id="loadingOverlay" style="display:none;"><div class="loading-spinner"><div class="spinner"></div><p>Loading GitHub data...</p><div class="loading-progress"><div class="progress-bar" id="progressBar"></div></div><p class="loading-status" id="loadingStatus">Fetching repositories...</p></div></div>`;}
-  createFiltersHTML(){return `
-    <div class="filters-always-visible">
-      <div class="filter-group">
-        <select id="repoFilter" class="filter-select">
-          <option value="all">All Repositories</option>
-        </select>
-      </div>
-
-      <div class="filter-group">
-        <button id="assigneeButton" class="filter-button"><i class="fas fa-user"></i> Assigned to: All<i class="fas fa-chevron-down"></i></button>
-        <div class="dropdown-menu" id="assigneeDropdown">
-          <div class="dropdown-item" data-assignee="all"><i class="fas fa-users"></i> All Users</div>
-          <div class="dropdown-item" data-assignee="unassigned"><i class="fas fa-user-slash"></i> Unassigned</div>
-        </div>
-      </div>
-
-      <div class="filter-group">
-        <button id="sortButton" class="filter-button"><i class="fas fa-sort"></i> Sort by: Updated<i class="fas fa-chevron-down"></i></button>
-        <div class="dropdown-menu" id="sortDropdown">
-          <div class="dropdown-item" data-sort="updated"><i class="fas fa-calendar-alt"></i> Updated Date</div>
-          <div class="dropdown-item" data-sort="created"><i class="fas fa-plus"></i> Created Date</div>
-          <div class="dropdown-item" data-sort="comments"><i class="fas fa-comments"></i> Comment Count</div>
-          <div class="dropdown-item" data-sort="title"><i class="fas fa-sort-alpha-down"></i> Title (A–Z)</div>
-          <div class="dropdown-item" data-sort="number"><i class="fas fa-hashtag"></i> Issue Number</div>
-        </div>
-      </div>
-
-      <button id="toggleFiltersBtn" class="toggle-filters-btn" title="Toggle Additional Filters">
-        <i class="fas fa-search"></i><span class="toggle-text">More Filters</span>
-      </button>
-      <button id="clearAllFiltersBtn" class="btn btn-secondary clear-filters-btn" style="display:none;">Clear</button>
-    </div>
-
-    <div class="filters-section" id="filtersSection" style="display:none;">
-      <div class="filters-row filters-secondary-row additional-filters">
-        <div class="filter-group">
-          <button id="stateButton" class="filter-button"><i class="fas fa-exclamation-circle"></i> State: Open<i class="fas fa-chevron-down"></i></button>
-          <div class="dropdown-menu" id="stateDropdown">
-            <div class="dropdown-item" data-state="open"><i class="fas fa-exclamation-circle"></i> Open Issues</div>
-            <div class="dropdown-item" data-state="closed"><i class="fas fa-check-circle"></i> Closed Issues</div>
-            <div class="dropdown-item" data-state="all"><i class="fas fa-list"></i> All Issues</div>
-          </div>
-        </div>
-
-        <div class="filter-group">
-          <button id="labelButton" class="filter-button"><i class="fas fa-tags"></i> Labels: All<i class="fas fa-chevron-down"></i></button>
-          <div class="dropdown-menu" id="labelDropdown">
-            <div class="dropdown-item" data-label="all"><i class="fas fa-tags"></i> All Labels</div>
-          </div>
-        </div>
-      </div>
-
-      <div class="filters-row filters-tertiary-row">
-        <div class="search-container">
-          <div class="search-group">
-            <input type="text" id="searchInput" placeholder="Search issues by title, body, or number...">
-            <button id="searchButton" class="btn btn-primary"><i class="fas fa-search"></i></button>
-            <button id="clearSearch" class="btn btn-clear-search" style="display:none;"><i class="fas fa-times"></i></button>
-          </div>
-        </div>
-      </div>
-    </div>`;}
-  createIssuesContainerHTML(){return `
-    <div class="issues-container" id="issuesContainer" style="display:none;">
-      <div class="issues-header-bar">
-        <div class="view-controls">
-          <div class="view-toggle">
-            <button id="listView" class="view-btn active" title="List View"><i class="fas fa-list"></i></button>
-            <button id="rowView" class="view-btn" title="Row View"><i class="fas fa-align-justify"></i></button>
-            <button id="cardView" class="view-btn" title="Card View"><i class="fas fa-th-large"></i></button>
-          </div>
-        </div>
-      </div>
-      <div id="issuesList"></div>
-      <div class="pagination-container" id="paginationContainer">
-        <div class="pagination-info"><span id="paginationInfo">Showing 0 of 0 issues</span></div>
-        <div class="pagination-controls" id="paginationControls"></div>
-      </div>
-    </div>`;}
-  createStatsHTML(){return `
-    <div class="stats-section" id="statsSection" style="display:none;">
-      <div class="stat-card"><div class="stat-icon"><i class="fas fa-code-branch"></i></div><div class="stat-content"><div class="stat-number" id="repoCount">0</div><div class="stat-label">Repositories</div></div></div>
-      <div class="stat-card"><div class="stat-icon"><i class="fas fa-exclamation-circle"></i></div><div class="stat-content"><div class="stat-number" id="openIssueCount">0</div><div class="stat-label">Open Issues</div></div></div>
-      <div class="stat-card"><div class="stat-icon"><i class="fas fa-check-circle"></i></div><div class="stat-content"><div class="stat-number" id="closedIssueCount">0</div><div class="stat-label">Closed Issues</div></div></div>
-      <div class="stat-card"><div class="stat-icon"><i class="fas fa-comments"></i></div><div class="stat-content"><div class="stat-number" id="totalComments">0</div><div class="stat-label">Comments</div></div></div>
-    </div>`;}
-  createErrorHTML(){return `
-    <div class="error-message" id="errorMessage" style="display:none;">
-      <div class="error-icon"><i class="fas fa-exclamation-triangle"></i></div>
-      <div class="error-content">
-        <h3>Error Loading Issues</h3>
-        <p id="errorText">Failed to load GitHub data. Please check your connection and try again.</p>
-        <button id="retryButton" class="btn btn-primary"><i class="fas fa-redo"></i> Retry</button>
-      </div>
-    </div>`;}
-  createModalHTML(){return `
-    <div class="modal-overlay" id="issueModal">
-      <div class="modal-content">
-        <div class="modal-header">
-          <h2 id="modalTitle">Issue Details</h2>
-          <button class="modal-close" id="modalClose"><i class="fas fa-times"></i></button>
-        </div>
-        <div class="modal-body" id="modalBody"></div>
-      </div>
-    </div>
-
-    <div class="modal-overlay" id="refreshDialog" style="display:none;">
-      <div class="modal-content" style="max-width: 400px;">
-        <div class="modal-header">
-          <h2 id="refreshDialogTitle">Refresh Issue</h2>
-          <button class="modal-close" id="refreshDialogClose"><i class="fas fa-times"></i></button>
-        </div>
-        <div class="modal-body">
-          <p>Do you want to refresh this issue with the latest data from GitHub?</p>
-          <div class="refresh-dialog-actions" style="margin-top:20px;display:flex;gap:10px;justify-content:flex-end;">
-            <button class="btn btn-secondary" id="refreshDialogCancel">Cancel</button>
-            <button class="btn btn-primary" id="refreshDialogConfirm"><i class="fas fa-sync-alt"></i> Refresh Issue</button>
-          </div>
-        </div>
-      </div>
-    </div>`;}
-
-  // ---------- init & events ----------
-  async init() {
-    this.createWidgetStructure();
-    this.setupEventListeners();
-    this.setupMenuClickHandler();
-    this.installHeaderHelpers();
-    this.loadFromHash();
-    this.loadFromCache();
-    this.updateTokenUI();
-    this.loadViewPreference();
-    this.detectOwner();
-    this.loadRateLimitFromCache();
-    this.startRateLimitTimer();
-
-    await this.loadData();
-
-    if (this.githubToken) this.startAutoRefreshTimer();
-  }
-
-  detectOwner() {
-    const hostname = window.location.hostname;
-    if (hostname.includes('modelearth') || hostname.includes('model.earth')) {
-      this.owner = 'modelearth';
-    }
-  }
-
-  setupEventListeners() {
-    this.on(this.$('#toggleTokenSection'), 'click', (e) => { e.preventDefault(); this.toggleTokenSection(); });
-    this.on(this.$('#saveToken'), 'click', () => this.saveToken());
-    this.on(this.$('#clearToken'), 'click', () => this.clearToken());
-
-    this.on(this.$('#repoFilter'), 'change', async (e) => {
-      const v = e.target.value;
-      if (v === 'load_all') {
-        await this.loadAllRepositories();
-        e.target.value = this.filters.repo;
-        return;
-      }
-      if (v === 'all' && !this.githubToken) {
-        const remaining = this.rateLimitInfo.remaining || 60;
-        const warning = `⚠️ Loading ALL repositories without a token may exhaust your remaining ${remaining} API requests.\n\nAdd a token for 5,000/hr.\n\nProceed?`;
-        if (!confirm(warning)) { e.target.value = 'projects'; this.filters.repo = 'projects'; return; }
-      }
-      this.filters.repo = v;
-      this.updateHash();
-      this.saveToCache();
-
-      if (this.filters.repo !== 'all' && !this.repositoryIssues[this.filters.repo]) {
-        await this.loadIssuesForRepository(this.filters.repo);
-        this.updateRepositoryDropdownCounts();
-      } else if (this.filters.repo === 'all') {
-        const unloaded = this.repositories.filter(r => !this.repositoryIssues[r.name]);
-        // Load any unloaded repos, in parallel
-        await Promise.all(unloaded.map(r => this.repoLimiter(() => this.loadIssuesForRepository(r.name))));
-        this.updateRepositoryDropdownCounts();
-      }
-      this.filterAndDisplayIssues();
-    });
-
-    const setupDropdown = (buttonId, dropdownId, attr, update) => {
-      const btn = this.$(`#${buttonId}`), dd = this.$(`#${dropdownId}`);
-      this.on(btn, 'click', (e) => { e.stopPropagation(); this.closeAllDropdowns(); dd.classList.toggle('show'); });
-      this.on(dd, 'click', (e) => {
-        e.stopPropagation();
-        const item = e.target.closest('.dropdown-item');
-        if (!item) return;
-        const value = item.getAttribute(attr);
-        update(value);
-        dd.classList.remove('show');
-      });
-      document.addEventListener('click', () => dd.classList.remove('show'));
-    };
-
-    setupDropdown('sortButton', 'sortDropdown', 'data-sort', (v) => { this.filters.sort = v; this.updateSortButton(); this.syncAndRefresh(); });
-    setupDropdown('assigneeButton', 'assigneeDropdown', 'data-assignee', (v) => { this.filters.assignee = v; this.updateAssigneeButton(); this.syncAndRefresh(); });
-    setupDropdown('stateButton', 'stateDropdown', 'data-state', (v) => { this.filters.state = v; this.updateStateButton(); this.syncAndRefresh(); });
-    setupDropdown('labelButton', 'labelDropdown', 'data-label', (v) => { this.filters.label = v; this.updateLabelButton(); this.syncAndRefresh(); });
-
-    const searchInput = this.$('#searchInput');
-    const runSearch = () => { this.performSearch(); };
-    this.on(this.$('#searchButton'), 'click', () => { runSearch(); this.loadData(true); });
-    this.on(this.$('#clearSearch'), 'click', () => this.clearSearch());
-    this.on(searchInput, 'keypress', (e) => { if (e.key === 'Enter') runSearch(); });
-    this.on(searchInput, 'input', this.debounce((e) => { this.debouncedSearch(e.target.value); }, this.searchDebounceDelay));
-
-    this.on(this.$('#clearAllFiltersBtn'), 'click', () => this.clearAllFilters());
-    this.on(this.$('#toggleFiltersBtn'), 'click', () => this.toggleFilters());
-
-    this.on(this.$('#listView'), 'click', () => this.setView('list'));
-    this.on(this.$('#rowView'), 'click', () => this.setView('row'));
-    this.on(this.$('#cardView'), 'click', () => this.setView('card'));
-
-    this.on(this.$('#modalClose'), 'click', () => this.closeModal());
-    this.on(this.$('#issueModal'), 'click', (e) => { if (e.target === this.$('#issueModal')) this.closeModal(); });
-
-    this.on(this.$('#refreshDialogClose'), 'click', () => this.closeRefreshDialog());
-    this.on(this.$('#refreshDialogCancel'), 'click', () => this.closeRefreshDialog());
-    this.on(this.$('#refreshDialogConfirm'), 'click', () => this.confirmRefreshDialog?.());
-    this.on(this.$('#refreshDialog'), 'click', (e) => { if (e.target === this.$('#refreshDialog')) this.closeRefreshDialog(); });
-
-    this.on(this.$('#retryButton'), 'click', () => this.loadData(true));
-
-    window.addEventListener('hashchange', () => this.loadFromHash());
-    window.addEventListener('resize', () => this.updatePagination());
-  }
-
-  setupMenuClickHandler() {
-    document.addEventListener('click', (event) => {
-      if (!event.target.closest('.issue-actions-menu')) {
-        this.$all('.issue-menu-dropdown').forEach(m => m.classList.remove('show'));
-      }
-    });
-  }
-
-  installHeaderHelpers() {
-    window.toggleGitIssuesAccount = () => {
-      const input = this.$('#gitIssuesAccount');
-      input.style.display = (input.style.display === 'none' || !input.style.display) ? 'inline-block' : 'none';
-      if (input.style.display === 'inline-block') input.focus();
-    };
-    window.updateGitIssuesAccount = () => {
-      const val = (this.$('#gitIssuesAccount')?.value || '').trim();
-      localStorage.setItem('git_issues_account', val);
-      const link = this.$('#gitAccountLink');
-      const wrap = this.$('#gitAccountDisplay');
-      if (val) {
-        wrap.style.display = 'inline';
-        link.textContent = val;
-        link.href = `https://github.com/${encodeURIComponent(val)}`;
-      } else {
-        wrap.style.display = 'none';
-      }
-    };
-    const saved = localStorage.getItem('git_issues_account') || '';
-    const input = this.$('#gitIssuesAccount');
-    if (input) { input.value = saved; }
-    window.updateGitIssuesAccount();
-  }
-
-  // ---------- Cache ----------
-  loadFromCache() {
-    try {
-      const cached = localStorage.getItem('github_issues_cache');
-      if (!cached) return null;
-      const data = JSON.parse(cached);
-      const maxAge = this.cacheConfig.duration * 60 * 1000;
-      const cacheAge = Date.now() - data.timestamp;
-      if (cacheAge > maxAge) return null;
-      if (data.filters) this.filters = { ...this.filters, ...data.filters };
-      if (this.cacheConfig.autoRefresh && this.githubToken) {
-        this.setupCacheExpirationTimer(maxAge - cacheAge);
-      }
-      return data;
-    } catch { return null; }
-  }
-  saveToCache() {
-    const cacheData = { filters: this.filters, repositories: this.repositories, issues: this.allIssues, timestamp: Date.now() };
-    localStorage.setItem('github_issues_cache', JSON.stringify(cacheData));
-    if (this.cacheConfig.autoRefresh && this.githubToken) {
-      this.setupCacheExpirationTimer(this.cacheConfig.duration * 60 * 1000);
-    }
-    this.updateCacheStatusDisplay();
-  }
-  loadRepositoryFromCache(repoName) {
-    try {
-      const key = `github_repo_${repoName}_cache`;
-      const cached = localStorage.getItem(key);
-      if (!cached) return null;
-      const data = JSON.parse(cached);
-      const maxAge = this.cacheConfig.duration * 60 * 1000;
-      const cacheAge = Date.now() - data.timestamp;
-      if (cacheAge > maxAge) { localStorage.removeItem(key); return null; }
-      return data;
-    } catch { return null; }
-  }
-  saveRepositoryToCache(repoName, issues, meta, apiMeta, etag) {
-    const key = `github_repo_${repoName}_cache`;
-    localStorage.setItem(key, JSON.stringify({ issues, metadata: meta, apiMetadata: apiMeta, timestamp: Date.now(), etag: etag || null }));
-  }
-  clearRepositoryCache() {
-    Object.keys(localStorage).forEach(k => {
-      if (k.startsWith('github_repo_') && k.endsWith('_cache')) localStorage.removeItem(k);
-    });
-  }
-
-  // ---------- Rate limit UI ----------
-  loadRateLimitFromCache() {
-    try {
-      const cached = localStorage.getItem('github_rate_limit_info');
-      if (cached) {
-        this.rateLimitInfo = JSON.parse(cached);
-        if (this.rateLimitInfo.resetTime && new Date() > new Date(this.rateLimitInfo.resetTime)) this.clearRateLimit();
-      }
-    } catch {}
-  }
-  saveRateLimitToCache(){try{localStorage.setItem('github_rate_limit_info', JSON.stringify(this.rateLimitInfo));}catch{}}
-  clearRateLimit(){this.rateLimitInfo={remaining:null,resetTime:null,startTime:null};localStorage.removeItem('github_rate_limit_info');this.updateRateLimitDisplay();}
-  startRateLimitTimer(){if (this.rateLimitTimer) clearInterval(this.rateLimitTimer); this.rateLimitTimer=setInterval(()=>this.updateRateLimitDisplay(),60000);}
-  updateRateLimitDisplay() {
-    const box = this.$('#rateLimitInfo');
-    if (!box) return;
-    const { remaining, resetTime } = this.rateLimitInfo;
-    if (remaining === null) { box.style.display = 'none'; return; }
-    const reset = new Date(resetTime);
-    const minutes = Math.max(0, Math.ceil((reset - new Date()) / 60000));
-    const isLow = remaining < 100;
-    const isLimited = remaining === 0 && minutes > 0;
-    const showInfo = !this.githubToken && remaining <= 60;
-
-    if ((isLow || isLimited) && minutes > 0) {
-      box.innerHTML = `<div class="rate-limit-warning"><i class="fas fa-clock"></i>
-        <div class="rate-limit-content"><div class="rate-limit-title">API Rate Limit Warning:</div>
-        <div class="rate-limit-details">${remaining} requests remaining. Resets in ${minutes} minutes (${reset.toLocaleTimeString()})</div></div></div>`;
-      box.style.display = 'block';
-    } else if (showInfo) {
-      box.innerHTML = `<div class="rate-limit-info-display"><i class="fas fa-info-circle"></i>
-        <div class="rate-limit-content"><div class="rate-limit-title">API Rate Limit:</div>
-        <div class="rate-limit-details">${remaining} requests remaining (no token). ${minutes>0?`Resets in ${minutes} minutes (${reset.toLocaleTimeString()})`:'Resets hourly'}</div></div></div>`;
-      box.style.display = 'block';
-    } else {
-      box.style.display = 'none';
-    }
-    this.updateTokenSectionUI();
-  }
-
-  // ---------- Data loading ----------
-  async loadData(forceRefresh=false) {
-    try {
-      this.abortInFlight();                // cancel previous runs
-      this._abortController = new AbortController();
-      this.showLoading(true);
-      this.hideError();
-
-      if (!forceRefresh) {
-        const cached = this.loadFromCache();
-        if (cached?.repositories?.length && cached?.issues?.length) {
-          this.repositories = cached.repositories;
-          this.allIssues = cached.issues.map(i => ({ ...i, last_refreshed: i.last_refreshed || new Date().toISOString() }));
-          this._rehydrateFacets(this.allIssues);
-          this.updateUI();                 // render quickly from cache
-          this.showLoading(false);
-         // continue to async refresh in background (delay to keep UI snappy)
-          setTimeout(() => this.refreshCountsIncrementally(), 5000);
-          return;
-        }
-      }
-
-      this.updateLoadingStatus('Loading repositories…');
-      await this.loadRepositoriesToUI();
-
-      // Load currently selected repo (or all) fast with parallelism
-      if (this.filters.repo !== 'all') {
-        this.updateLoadingStatus(`Loading issues: ${this.filters.repo}…`);
-        await this.loadIssuesForRepository(this.filters.repo, false, true); // early render on first page
-      } else {
-  // Show one repo fast, then load the rest in background
-  this.updateLoadingStatus(`Loading issues: ${this.defaultRepo}…`);
-  await this.loadIssuesForRepository(this.defaultRepo, false, true); // early render on first page
-
-  // Background load for "all repos" so UI is responsive
-  setTimeout(() => this.loadIssuesForAllRepositories(true), 3000);
-}
-=======
     constructor(containerId = 'issuesWidget', options = {}) {
         this.containerId = containerId;
         
@@ -2935,205 +2368,13 @@
             loadingStatus.textContent = `Processing ${current}/${total} ${type}...`;
         }
     }
->>>>>>> 07875a6d
-
-      this.updateUI();
-      this.saveToCache();
-      this.showLoading(false);
-
-      // Kick off fast counts (open/closed) via Search API
-      this.refreshCountsIncrementally();
-    } catch (err) {
-      console.error('Error loading data:', err);
-      try {
-        await this.loadRepositoriesToUI();
-        this.showFiltersOnError();
-      } catch (csvErr) {
-        this.showError('Failed to load repository data: ' + csvErr.message);
-      }
-      this.showLoading(false);
-    }
-    setTimeout(() => this.refreshCountsIncrementally(), 3000);
-  }
-
-  async loadRepositoriesToUI() {
-    let apiRepos = null;
-    if (this.githubToken) {
-      apiRepos = await this.loadRepositoriesFromGitHub(['projects']);
-      this.loadedAllRepositories = false;
-      try { this.totalRepositoryCount = await this.getRepositoryCount?.(); } catch {}
-    } else {
-      if (this.rateLimitInfo.remaining === null) {
-        this.rateLimitInfo.remaining = 60;
-        this.rateLimitInfo.resetTime = new Date(Date.now() + 60*60*1000);
+
+    updateUI() {
+        this.populateRepositoryFilter();
+        this.populateAssigneeFilter();
+        this.populateLabelFilter();
+        this.updateStats();
         this.updateRateLimitDisplay();
-<<<<<<< HEAD
-      }
-    }
-
-    if (apiRepos?.length) {
-      this.repositories = apiRepos.map(r => ({
-        name: r.repo_name, displayName: r.display_name, description: r.description,
-        defaultBranch: r.default_branch, openIssueCount: r.open_issues_count,
-        totalIssueCount: null, repository_url: r.html_url || `https://github.com/${this.owner}/${r.repo_name}`
-      }));
-    } else {
-      const csv = await this.loadRepositoriesFromCSV();
-      if (!this.githubToken) {
-        const proj = csv.find(r => r.repo_name === 'projects');
-        this.repositories = proj ? [{
-          name: proj.repo_name, displayName: proj.display_name, description: proj.description,
-          defaultBranch: proj.default_branch, openIssueCount: null, totalIssueCount: null,
-          repository_url: `https://github.com/${this.owner}/${proj.repo_name}`
-        }] : [];
-        this.loadedAllRepositories = false;
-      } else {
-        this.repositories = csv.map(c => ({
-          name: c.repo_name, displayName: c.display_name, description: c.description,
-          defaultBranch: c.default_branch, openIssueCount: null, totalIssueCount: null,
-          repository_url: `https://github.com/${this.owner}/${c.repo_name}`
-        }));
-        this.loadedAllRepositories = true;
-      }
-    }
-
-    // initial placeholder counts; fast Search counts will replace
-    this.repositoryIssueCounts = Object.fromEntries(this.repositories.map(r => [r.name, {open: null, closed: null, total: null}]));
-    this.populateRepositoryDropdown();
-    this.updateHeaderRefreshDisplay();
-  }
-
-  async loadRepositoriesFromCSV() {
-    try {
-      const res = await fetch(this.getHubPath());
-      if (!res.ok) throw new Error(`CSV fetch failed: ${res.status}`);
-      const csvText = await res.text();
-      const [head, ...rows] = csvText.trim().split('\n');
-      const headers = head.split(',');
-      return rows.map(r => {
-        const vals = r.split(',');
-        const o = {}; headers.forEach((h, i) => o[h] = vals[i]); return o;
-      });
-    } catch {
-      return [{ repo_name: 'projects', display_name: 'Projects', description: 'Project showcases', default_branch: 'main' }];
-    }
-  }
-
-  async loadRepositoriesFromGitHub(specific=null) {
-    if (!this.githubToken) return null;
-    const repos = [];
-    if (specific) {
-      for (const name of specific) {
-        try {
-          const repo = await this.apiRequest(`/repos/${this.owner}/${name}`);
-          if (repo.has_issues && !repo.archived) {
-            repos.push({
-              repo_name: repo.name, display_name: repo.name, description: repo.description || '',
-              default_branch: repo.default_branch || 'main', open_issues_count: repo.open_issues_count, html_url: repo.html_url
-            });
-          }
-        } catch {}
-      }
-      return repos;
-    }
-    return null;
-  }
-
-  // ---------- Fast counts via Search API (total_count) ----------
-  async refreshCountsIncrementally() {
-    const now = Date.now();
-    const cached = localStorage.getItem('repo_issue_counts');
-    const cacheTime = localStorage.getItem('repo_issue_counts_time');
-    if (cached && cacheTime && (now - parseInt(cacheTime)) < 5*60*1000) {
-      // fresh enough
-      this.repositoryIssueCounts = JSON.parse(cached);
-      this.lastRefreshTime = new Date(parseInt(cacheTime));
-      this.populateRepositoryDropdown();
-      this.updateHeaderRefreshDisplay();
-      this.updateStats();
-      return;
-    }
-
-    const tasks = this.repositories.map(r => this.countLimiter(async () => {
-      const [open, closed] = await Promise.all([
-        this.getRepoIssueCountFast(r.name, 'open'),
-        this.getRepoIssueCountFast(r.name, 'closed'),
-      ]);
-      this.repositoryIssueCounts[r.name] = { open, closed, total: open + closed };
-      // update dropdown label incrementally
-      this.updateRepositoryDropdownCounts();
-    }));
-    await Promise.all(tasks);
-    this.lastRefreshTime = new Date();
-    localStorage.setItem('repo_issue_counts', JSON.stringify(this.repositoryIssueCounts));
-    localStorage.setItem('repo_issue_counts_time', Date.now().toString());
-    this.updateHeaderRefreshDisplay();
-  }
-
-  async getRepoIssueCountFast(repoName, state='open') {
-    // GitHub Search API: /search/issues?q=repo:owner/repo+type:issue+state:open
-    try {
-      const url = `${this.baseURL}/search/issues?q=repo:${encodeURIComponent(this.owner)}/${encodeURIComponent(repoName)}+type:issue+state:${encodeURIComponent(state)}&per_page=1`;
-      const res = await fetch(url, {
-        headers: { 'Accept': 'application/vnd.github.v3+json', ...(this.githubToken && { 'Authorization': `token ${this.githubToken}` }) },
-        signal: this._abortController?.signal
-      });
-      if (!res.ok) return 0;
-      const json = await res.json();
-      return Math.max(0, parseInt(json.total_count || 0, 10));
-    } catch { return 0; }
-  }
-
-  // ---------- Issues loading ----------
-  async loadIssuesForAllRepositories(earlyRender=false) {
-    // parallel per repo
-    const tasks = this.repositories.map(r => this.repoLimiter(() => this.loadIssuesForRepository(r.name, false, earlyRender)));
-    await Promise.all(tasks);
-  }
-
-  async loadIssuesForRepository(repoName, forceRefresh=false, earlyRender=false) {
-    if (!forceRefresh && this.repositoryIssues[repoName]?.length) return this.repositoryIssues[repoName];
-
-    // try cached bundle (with ETag)
-    const cached = this.loadRepositoryFromCache(repoName);
-    const etag = cached?.etag || null;
-
-    try {
-      const { issues, apiResponse, newEtag } = await this.fetchRepositoryIssuesPaged(repoName, etag, earlyRender);
-
-      // merge into global lists
-      this.repositoryIssues[repoName] = issues;
-      const existingIds = new Set(this.allIssues.map(i => i.id));
-      const fresh = issues.filter(i => !existingIds.has(i.id));
-      fresh.forEach(i => { if (!i.last_refreshed) i.last_refreshed = new Date().toISOString(); });
-      this.allIssues.push(...fresh);
-
-      // facets
-      this._rehydrateFacets(issues);
-      this.populateAssigneeFilter();
-      this.populateLabelFilter();
-
-      // counts (fallback if search counts not done yet)
-      const repoObj = this.repositories.find(r => r.name === repoName);
-if (repoObj) {
-  const openCount = issues.filter(i => i.state === 'open').length;
-  const closedCount = issues.filter(i => i.state === 'closed').length;
-
-  // keep per-repo object up to date
-  repoObj.openIssueCount = openCount;
-  repoObj.totalIssueCount = issues.length;
-
-  // NEW: also fill the dropdown counts source immediately
-  this.repositoryIssueCounts[repoName] = {
-    open: openCount,
-    closed: closedCount,
-    total: openCount + closedCount
-  };
-
-  // Update the dropdown text right away
-  this.updateRepositoryDropdownCounts();
-}
-=======
         this.updateCacheStatusDisplay();
         this.filterAndDisplayIssues();
         
@@ -4834,786 +4075,136 @@
             setTimeout(() => notification.remove(), 300);
         }, 3000);
     }
->>>>>>> 07875a6d
-
-      // cache
-      this.saveRepositoryToCache(repoName, issues, {
-        openIssueCount: repoObj ? repoObj.openIssueCount : 0,
-        totalIssueCount: repoObj ? repoObj.totalIssueCount : 0
-      }, apiResponse, newEtag);
-
-      // update selection if viewing this repo
-      if (this.filters.repo === repoName || this.filters.repo === 'all') {
-        if (earlyRender) this.filterAndDisplayIssues(); // incremental UI
-      }
-
-      return issues;
-    } catch (e) {
-      if (e.name === 'AbortError') return [];
-      console.error(`Failed to load issues for ${repoName}:`, e);
-      this.showNotification(`Failed to load issues for ${repoName}`, 'error');
-      // fall back to cache if available
-      if (cached?.issues?.length) {
-        this.repositoryIssues[repoName] = cached.issues;
-        this._rehydrateFacets(cached.issues);
-        return cached.issues;
-      }
-      return [];
-    }
-  }
-
-  async fetchRepositoryIssuesPaged(repoName, etag=null, earlyRender=false) {
-    // Pull pages in parallel with a rolling window until <100 items returned
-    const issues = [];
-    let page = 1;
-    let keepGoing = true;
-    let lastMeta = null;
-    let newEtag = null;
-
-    // First hit to check 304 w/ ETag
-    const first = await this.apiRequestWithMetadata(`/repos/${this.owner}/${repoName}/issues?state=all&per_page=100&page=${page}`, etag);
-    lastMeta = first.metadata;
-    newEtag = first.etag || null;
-
-    if (first.status === 304) {
-      // Use cache; our caller already has it
-      return { issues: this.loadRepositoryFromCache(repoName)?.issues || [], apiResponse: lastMeta, newEtag };
-    }
-
-    const firstBatch = (first.data || []).filter(i => !i.pull_request).map(i => this._normalizeIssue(i, repoName));
-    issues.push(...firstBatch);
-
-    if (earlyRender && issues.length && (this.filters.repo === repoName || this.filters.repo === 'all')) {
-      // show something fast
-      const before = this.filteredIssues.length;
-      this.allIssues.push(...firstBatch);
-      this._rehydrateFacets(firstBatch);
-      this.filterAndDisplayIssues();
-      if (this.filteredIssues.length !== before) this.updatePagination();
-    }
-
-    if (firstBatch.length < 100) keepGoing = false;
-    page++;
-
-    // Queue more pages with a concurrency limiter
-    const runners = [];
-    while (keepGoing) {
-      const p = page;
-      runners.push(this.pageLimiter(async () => {
-        const res = await this.apiRequestWithMetadata(`/repos/${this.owner}/${repoName}/issues?state=all&per_page=100&page=${p}`);
-        lastMeta = res.metadata;
-        const batch = (res.data || []).filter(i => !i.pull_request).map(i => this._normalizeIssue(i, repoName));
-        issues.push(...batch);
-        if (batch.length < 100) keepGoing = false;
-      }));
-      page++;
-      // stop scheduling too far ahead if keepGoing flips to false
-      if (!keepGoing) break;
-      if (runners.length >= 4) { // rolling window of 4 pages at a time
-        await Promise.all(runners.splice(0, runners.length));
-      }
-    }
-    if (runners.length) await Promise.all(runners);
-    return { issues, apiResponse: lastMeta, newEtag };
-  }
-
-  _normalizeIssue(i, repoName) {
-    i.repository = repoName;
-    i.repository_url = `https://github.com/${this.owner}/${repoName}`;
-    i.last_refreshed = new Date().toISOString();
-    return i;
-  }
-  _rehydrateFacets(list) {
-    list.forEach(issue => {
-      issue.assignees?.forEach(a => this.assignees.add(a.login));
-      issue.labels?.forEach(l => this.labels.add(l.name));
-    });
-  }
-
-  async apiRequest(path) {
-    const res = await fetch(`${this.baseURL}${path}`, {
-      headers: { 'Accept': 'application/vnd.github.v3+json', ...(this.githubToken && { 'Authorization': `token ${this.githubToken}` }) },
-      signal: this._abortController?.signal
-    });
-    if (!res.ok) throw new Error(`GitHub API error: ${res.status}`);
-    this._recordRateLimit(res);
-    return res.json();
-  }
-
-  async apiRequestWithMetadata(path, etag=null) {
-    const res = await fetch(`${this.baseURL}${path}`, {
-      headers: {
-        'Accept': 'application/vnd.github.v3+json',
-        ...(etag ? { 'If-None-Match': etag } : {}),
-        ...(this.githubToken && { 'Authorization': `token ${this.githubToken}` })
-      },
-      signal: this._abortController?.signal
-    });
-    if (res.status === 304) {
-      this._recordRateLimit(res);
-      return { data: null, metadata: this._extractMeta(res), status: 304, etag: etag || null };
-    }
-    if (!res.ok) throw new Error(`GitHub API error: ${res.status}`);
-    const data = await res.json();
-    this._recordRateLimit(res);
-    return { data, metadata: this._extractMeta(res), status: res.status, etag: res.headers.get('ETag') };
-  }
-
-  _extractMeta(res) {
-    return {
-      remaining: parseInt(res.headers.get('X-RateLimit-Remaining') || '0', 10),
-      reset: res.headers.get('X-RateLimit-Reset') ? new Date(parseInt(res.headers.get('X-RateLimit-Reset'), 10) * 1000) : null
-    };
-  }
-  _recordRateLimit(res) {
-    const remaining = res.headers.get('X-RateLimit-Remaining');
-    const reset = res.headers.get('X-RateLimit-Reset');
-    if (remaining !== null) {
-      this.rateLimitInfo.remaining = parseInt(remaining, 10);
-      if (reset) this.rateLimitInfo.resetTime = new Date(parseInt(reset, 10) * 1000);
-      this.saveRateLimitToCache();
-      this.updateRateLimitDisplay();
-    }
-  }
-
-  abortInFlight() {
-    try { this._abortController?.abort(); } catch {}
-  }
-
-  // ---------- UI helpers ----------
-  showLoading(show) {
-    const container = this.$('#issuesContainer');
-    const list = this.$('#issuesList');
-    const overlay = this.$('#loadingOverlay');
-    if (show) {
-      container.style.display = 'block';
-      list.innerHTML = `
-        <div class="loading-content">
-          <div class="spinner"></div>
-          <p>Loading GitHub data.</p>
-          <div class="loading-progress"><div class="progress-bar" id="progressBar" style="width:0%;"></div></div>
-          <p class="loading-status" id="loadingStatus">Fetching repositories.</p>
-        </div>`;
-      overlay.style.display = 'none';
+
+    showFiltersOnError() {
+        // Show basic UI elements even when API fails
+        // Keep filters hidden by default - user can toggle with search button
+        // document.getElementById('filtersSection').style.display = 'block';
+        
+        // Populate repository filter from loaded repositories
+        this.populateRepositoryFilter();
+        
+        // Update rate limit display
+        this.updateRateLimitDisplay();
+        
+        // Set basic stats
+        document.getElementById('repoCount').textContent = '1';
+        document.getElementById('openIssueCount').textContent = '?';
+        document.getElementById('closedIssueCount').textContent = '?';
+        document.getElementById('totalComments').textContent = '?';
+        
+        // Show stats section
+        document.getElementById('statsSection').style.display = 'flex';
+        
+        // Show issues container with message
+        document.getElementById('issuesContainer').style.display = 'block';
+        document.getElementById('issuesList').innerHTML = `
+            <div class="no-issues">
+                <i class="fas fa-exclamation-triangle"></i>
+                <h3>API Rate Limit Exceeded</h3>
+                <p>GitHub API rate limit reached. Please try again later or add a GitHub token to increase your rate limit.</p>
+                <p>You can still use the filters - they will work once the API is accessible again.</p>
+            </div>
+        `;
+        
+        // Hide pagination
+        document.getElementById('paginationContainer').innerHTML = '';
+    }
+}
+
+// Git Issues Account Management Functions
+function updateGitIssuesAccount() {
+    const gitIssuesAccount = document.getElementById("gitIssuesAccount").value;
+    
+    // Store in localStorage using same cache as other git fields - store even if empty to clear cache
+    localStorage.gitAccount = gitIssuesAccount;
+    
+    // Update the display
+    updateGitAccountDisplay();
+    
+    // Update assignee button default if needed
+    updateAssigneeButtonDefault();
+}
+
+function updateGitAccountDisplay() {
+    const gitAccount = localStorage.gitAccount || document.getElementById("gitIssuesAccount").value;
+    const gitAccountDisplay = document.getElementById("gitAccountDisplay");
+    const gitAccountLink = document.getElementById("gitAccountLink");
+    
+    if (gitAccount && gitAccount.trim() !== '' && gitAccountDisplay && gitAccountLink) {
+        // Show GitHub account when available
+        gitAccountLink.textContent = gitAccount;
+        gitAccountLink.href = `https://github.com/${gitAccount}`;
+        gitAccountDisplay.innerHTML = ` GitHub: <a href="https://github.com/${gitAccount}" id="gitAccountLink" onclick="toggleGitIssuesAccount(); return false;">${gitAccount}</a>`;
+        gitAccountDisplay.style.display = 'inline';
+    } else if (gitAccountDisplay && gitAccountLink) {
+        // Show "Add my Github name" when no account is cached
+        gitAccountDisplay.innerHTML = ` <a href="#" id="gitAccountLink" onclick="toggleGitIssuesAccount(); return false;">Add my Github name</a> - Will soon allow you to display your projects.`;
+        gitAccountDisplay.style.display = 'inline';
+    }
+}
+
+function toggleGitIssuesAccount() {
+    const gitIssuesAccountField = document.getElementById("gitIssuesAccount");
+    if (gitIssuesAccountField) {
+        if (gitIssuesAccountField.style.display === 'none' || !gitIssuesAccountField.style.display) {
+            gitIssuesAccountField.style.display = 'inline-block';
+            gitIssuesAccountField.focus();
+        } else {
+            gitIssuesAccountField.style.display = 'none';
+        }
+    }
+}
+
+function updateAssigneeButtonDefault() {
+    const gitAccount = localStorage.gitAccount;
+    if (!gitAccount || !issuesManager) return;
+    
+    // Check if gitAccount exists in the assignees list
+    if (issuesManager.assignees && issuesManager.assignees.has(gitAccount)) {
+        // Only set as default if no other assignee value is cached
+        const cachedAssignee = localStorage.getItem('issuesManager_assignee');
+        if (!cachedAssignee || cachedAssignee === 'all') {
+            issuesManager.filters.assignee = gitAccount;
+            issuesManager.updateAssigneeButton();
+        }
+    }
+}
+
+// Initialize Git Issues Account on page load
+document.addEventListener('DOMContentLoaded', () => {
+    setTimeout(() => {
+        const gitIssuesAccountField = document.getElementById("gitIssuesAccount");
+        if (gitIssuesAccountField) {
+            // Load from localStorage if available
+            if (localStorage.gitAccount) {
+                gitIssuesAccountField.value = localStorage.gitAccount;
+            }
+            
+            // Add keypress event listener for clearing cache on Enter when field is empty
+            gitIssuesAccountField.addEventListener('keypress', function(e) {
+                if (e.key === 'Enter' && this.value.trim() === '') {
+                    localStorage.removeItem('gitAccount');
+                    updateGitIssuesAccount();
+                }
+            });
+        }
+        
+        // Update the display initially
+        updateGitAccountDisplay();
+    }, 100);
+});
+
+// Initialize the issues manager when the page loads
+let issuesManager;
+document.addEventListener('DOMContentLoaded', () => {
+    // Check if there's a specific container, otherwise use default
+    const container = document.getElementById('issuesWidget');
+    if (container) {
+        // Get container ID from data attribute or use default
+        const containerId = container.dataset.containerId || 'issuesWidget';
+        issuesManager = new GitHubIssuesManager(containerId);
     } else {
-      overlay.style.display = 'none';
-    }
-  }
-  updateLoadingStatus(status){const el=this.$('#loadingStatus'); if(el) el.textContent=status;}
-  showError(message){
-    this.$('#errorMessage').style.display='block';
-    this.$('#errorText').textContent=message;
-    this.$('#filtersSection').style.display='none';
-    this.$('#statsSection').style.display='none';
-    this.$('#issuesContainer').style.display='none';
-  }
-  hideError(){this.$('#errorMessage').style.display='none';}
-
-  showNotification(message, type='info'){
-    const isLoading = message.toLowerCase().includes('loading');
-    if (isLoading) this.showInlineNotification(message, type);
-    else this.showFloatingNotification(message, type);
-  }
-  showInlineNotification(message, type='info'){
-    const container=this.$('#issuesContainer'); const list=this.$('#issuesList');
-    if(!container||!list) return;
-    container.style.display='block';
-    const box=document.createElement('div'); box.className=`inline-notification ${type}`;
-    const isLoading=message.toLowerCase().includes('loading');
-    const icon=isLoading?'<div class="spinner tiny"></div>':'<i class="fas fa-info-circle"></i>';
-    box.innerHTML=`${icon}<span>${message}</span>`;
-    list.prepend(box);
-    setTimeout(()=>box.remove(), isLoading?1200:2500);
-  }
-  showFloatingNotification(message, type='info'){
-    let host=this.$('.floating-notify-host');
-    if(!host){host=document.createElement('div'); host.className='floating-notify-host'; document.body.appendChild(host);}
-    const n=document.createElement('div'); n.className=`toast ${type}`; n.innerHTML=`<span>${message}</span>`;
-    host.appendChild(n); setTimeout(()=>n.remove(),2500);
-  }
-
-  updateCacheStatusDisplay(){
-    const el=this.$('#cacheStatus'); if(!el) return;
-    const cached=localStorage.getItem('github_issues_cache');
-    if(!cached){el.innerHTML='<span class="cache-info">Cache: Empty</span>'; return;}
-    try{
-      const data=JSON.parse(cached);
-      const ageMin=Math.round((Date.now()-data.timestamp)/60000);
-      const remain=Math.max(0,this.cacheConfig.duration-ageMin);
-      el.innerHTML=`<span class="cache-info">Cache: ${ageMin}m old, expires in ${remain}m (${this.cacheConfig.duration}m duration) ${this.cacheConfig.autoRefresh ? '• Auto-refresh enabled' : '• Auto-refresh disabled'}</span>`;
-    }catch{el.innerHTML='<span class="cache-info">Cache: Invalid</span>';}
-  }
-
-  setupCacheExpirationTimer(ms){
-    if(!this.githubToken) return;
-    if(this.cacheExpireTimer) clearTimeout(this.cacheExpireTimer);
-    this.cacheExpireTimer=setTimeout(()=>this.loadData(true), ms);
-  }
-
-  updateTokenUI(){
-    const input=this.$('#githubToken'); const clearBtn=this.$('#clearToken');
-    if(this.githubToken){ input.value='••••••••••••••••'; clearBtn.style.display='inline-block'; }
-    else { input.value=''; clearBtn.style.display='none'; }
-  }
-  toggleTokenSection(){
-    const sec=this.$('#authSection');
-    sec.style.display=(sec.style.display==='none'||!sec.style.display)?'block':'none';
-  }
-  updateTokenSectionUI(){
-    const link=this.$('#toggleTokenSection');
-    const benefit=this.$('#tokenBenefitText');
-    const headerRefresh=this.$('#headerLastRefreshTime');
-    if(this.githubToken){
-      link.textContent='Change or Remove your Github Token';
-      let text=' The token has increased your API rate limits from 60 to 5,000 requests per hour';
-      if(this.rateLimitInfo.remaining!==null && this.rateLimitInfo.resetTime){
-        const t=new Date(this.rateLimitInfo.resetTime).toLocaleTimeString([], {hour:'numeric',minute:'2-digit',hour12:true});
-        text += `. ${this.rateLimitInfo.remaining} requests remaining before ${t}`;
-      } else if(this.rateLimitInfo.remaining!==null){
-        text += `. ${this.rateLimitInfo.remaining} requests remaining`;
-      }
-      benefit.textContent=text;
-      if(headerRefresh) headerRefresh.style.display='inline';
-    } else {
-      link.textContent='Add Your GitHub Token';
-      benefit.textContent=' to increase API rate limits from 60 to 5,000 requests per hour';
-      if(headerRefresh) headerRefresh.style.display='none';
-    }
-    this.updateHeaderRefreshDisplay();
-  }
-
-  async saveToken(){
-    const tokenInput=this.$('#githubToken');
-    const token=tokenInput.value.trim();
-    if(token && token!=='••••••••••••••••'){
-      this.githubToken=token;
-      localStorage.setItem('github_token', token);
-      localStorage.removeItem('github_issues_cache');
-      localStorage.removeItem('github_all_repos');
-      localStorage.removeItem('github_all_repos_time');
-      this.clearRepositoryCache();
-      this.clearRateLimit();
-      this.showNotification('Token saved successfully','success');
-      await this.refreshIssuesAfterTokenSave();
-      try { await this.loadRepositoriesToUI(); this.populateRepositoryDropdown(); } catch {}
-    }
-    this.updateTokenUI();
-    this.updateTokenSectionUI();
-    this.$('#authSection').style.display='none';
-  }
-
-  async refreshIssuesAfterTokenSave(){
-    try{
-      const issuesList=this.$('#issuesList');
-      const errorMsg=this.$('#errorMessage');
-      const hasErrorDisplay=errorMsg && errorMsg.style.display!=='none';
-      const hasRateLimitError=issuesList?.innerHTML?.match(/rate limit|no-issues|API Rate Limit/i) || hasErrorDisplay || this.allIssues.length===0;
-      const wasRateLimited=this.rateLimitInfo.remaining===0 || localStorage.getItem('github_rate_limit_exceeded')==='true';
-      const hasNoRepoData=this.repositories.length===0;
-      if(hasRateLimitError || wasRateLimited || hasNoRepoData){
-        this.showNotification('Refreshing issues with new token…','info');
-        localStorage.removeItem('github_rate_limit_exceeded');
-        await this.loadData(true);
-        this.showNotification('Issues refreshed successfully!','success');
-      }
-    }catch{
-      this.showNotification('Issues refreshed, but some data may still be loading','warning');
-    }
-  }
-
-  clearToken(){
-    if(!confirm('Clear your GitHub token? This will reduce API rate limits to 60/hr and clear cached issue data.')) return;
-    this.githubToken='';
-    localStorage.removeItem('github_token');
-    localStorage.removeItem('github_issues_cache');
-    this.clearRepositoryCache();
-    this.updateTokenUI();
-    this.updateTokenSectionUI();
-    this.showNotification('GitHub token cleared successfully','info');
-    this.$('#authSection').style.display='none';
-  }
-
-  // ---------- Filters / Search / View ----------
-  setView(viewType, savePreference=true){
-    this.currentView=viewType;
-    this.$all('.view-btn').forEach(b=>b.classList.remove('active'));
-    const btn=this.$(`#${viewType}View`); if(btn) btn.classList.add('active');
-    const list=this.$('#issuesList'); if(list) list.className=`issues-list ${viewType}-view`;
-    if(savePreference) this.saveViewPreference();
-    this.updateHash();
-  }
-  saveViewPreference(){localStorage.setItem('github_issues_view', this.currentView);}
-  loadViewPreference(){
-    const v=localStorage.getItem('github_issues_view');
-    if(v && (v==='list'||v==='card'||v==='row')) this.setView(v,false);
-  }
-  toggleFullscreen(){
-    const c=document.getElementById(this.containerId); if(!c) return;
-    this.isFullscreen=!this.isFullscreen;
-    if(this.isFullscreen){
-      c.classList.add('widget-fullscreen'); document.body.classList.add('widget-fullscreen-active');
-      const header=this.$('.issues-header');
-      if(header && !header.querySelector('.minimize-btn')){
-        const b=document.createElement('button'); b.className='minimize-btn'; b.innerHTML='<i class="fas fa-compress"></i>'; b.title='Exit Fullscreen';
-        b.onclick=()=>this.toggleFullscreen(); header.appendChild(b);
-      }
-    } else {
-      c.classList.remove('widget-fullscreen'); document.body.classList.remove('widget-fullscreen-active');
-      const b=this.$('.minimize-btn'); if(b) b.remove();
-    }
-    this.updatePagination();
-  }
-  toggleFilters(){
-    const sec=this.$('#filtersSection');
-    const btn=this.$('.toggle-filters-btn');
-    const label=this.$('.toggle-text');
-    if(!sec) return;
-    const isHidden=!sec.classList.contains('show-filters');
-    if(isHidden){ sec.classList.add('show-filters'); btn?.classList.add('active'); if(label) label.textContent='Hide Filters'; sec.style.display='block'; }
-    else { sec.classList.remove('show-filters'); btn?.classList.remove('active'); if(label) label.textContent='More Filters'; sec.style.display='none'; }
-  }
-
-  updateSortButton(){
-    const b=this.$('#sortButton');
-    const map={updated:'Updated', created:'Created', comments:'Comments', title:'Title (A–Z)', number:'Issue Number'};
-    if(b) b.innerHTML=`<i class="fas fa-sort"></i> Sort by: ${map[this.filters.sort]||'Updated'} <i class="fas fa-chevron-down"></i>`;
-  }
-  updateAssigneeButton(){
-    const b=this.$('#assigneeButton');
-    const text=this.filters.assignee==='all'?'All':(this.filters.assignee==='unassigned'?'Unassigned':this.filters.assignee);
-    if(b) b.innerHTML=`<i class="fas fa-user"></i> Assigned to: ${text} <i class="fas fa-chevron-down"></i>`;
-  }
-  updateStateButton(){
-    const b=this.$('#stateButton');
-    const map={open:'Open', closed:'Closed', all:'All'};
-    if(b) b.innerHTML=`<i class="fas fa-exclamation-circle"></i> State: ${map[this.filters.state]||'Open'} <i class="fas fa-chevron-down"></i>`;
-  }
-  updateLabelButton(){
-    const b=this.$('#labelButton');
-    const text=this.filters.label==='all'?'All':this.filters.label;
-    if(b) b.innerHTML=`<i class="fas fa-tags"></i> Labels: ${text} <i class="fas fa-chevron-down"></i>`;
-  }
-
-  clearAllFilters(){
-    if(this.searchDebounceTimer) clearTimeout(this.searchDebounceTimer);
-    this.filters.sort='updated';
-    this.filters.assignee='all';
-    this.filters.state='open';
-    this.filters.label='all';
-    this.updateSortButton(); this.updateAssigneeButton(); this.updateStateButton(); this.updateLabelButton();
-    this.currentPage=1; this.updateHash(); this.saveToCache(); this.filterAndDisplayIssues();
-    this.showNotification('Filter buttons cleared','info');
-    this.updateClearAllFiltersVisibility();
-  }
-  updateClearAllFiltersVisibility(){
-    const btn=this.$('#clearAllFiltersBtn'); if(!btn) return;
-    const defaults={sort:'updated', assignee:'all', state:'open', label:'all'};
-    const changed=Object.keys(defaults).some(k=>this.filters[k]!==defaults[k]);
-    btn.style.display=changed?'inline-block':'none';
-  }
-
-  performSearch(){
-    const v=this.$('#searchInput')?.value?.trim()||'';
-    this.filters.search=v;
-    this.currentPage=1;
-    this.updateHash();
-    this.saveToCache();
-    this.filterAndDisplayIssues();
-    this.$('#clearSearch').style.display=v?'inline-block':'none';
-  }
-  debouncedSearch(v){
-    this.filters.search=v.trim();
-    this.currentPage=1;
-    this.updateHash();
-    this.saveToCache();
-    this.filterAndDisplayIssues();
-    this.$('#clearSearch').style.display=v?'inline-block':'none';
-  }
-  clearSearch(){
-    const input=this.$('#searchInput'); if(input) input.value='';
-    this.filters.search='';
-    this.currentPage=1;
-    this.updateHash();
-    this.saveToCache();
-    this.filterAndDisplayIssues();
-    this.$('#clearSearch').style.display='none';
-  }
-
-  // ---------- URL hash sync ----------
-  loadFromHash() {
-    const hash = window.location.hash.startsWith('#') ? window.location.hash.slice(1) : window.location.hash;
-    if (!hash) return;
-    const params = new URLSearchParams(hash);
-    const get = (k, d) => params.get(k) ?? d;
-
-    this.filters.repo = get('repo', this.filters.repo);
-    this.filters.state = get('state', this.filters.state);
-    this.filters.sort = get('sort', this.filters.sort);
-    this.filters.assignee = get('assignee', this.filters.assignee);
-    this.filters.label = get('label', this.filters.label);
-    this.filters.search = get('q', this.filters.search);
-    this.currentPage = parseInt(get('page', String(this.currentPage)), 10) || 1;
-    const view = get('view', this.currentView);
-
-    const repoSel = this.$('#repoFilter'); if (repoSel) repoSel.value = this.filters.repo;
-    const searchInput = this.$('#searchInput'); if (searchInput) searchInput.value = this.filters.search;
-    this.updateSortButton(); this.updateAssigneeButton(); this.updateStateButton(); this.updateLabelButton();
-    this.setView(view, false);
-  }
-
-  updateHash() {
-    const p = new URLSearchParams();
-    p.set('repo', this.filters.repo);
-    if (this.filters.state !== 'open') p.set('state', this.filters.state);
-    if (this.filters.sort !== 'updated') p.set('sort', this.filters.sort);
-    if (this.filters.assignee !== 'all') p.set('assignee', this.filters.assignee);
-    if (this.filters.label !== 'all') p.set('label', this.filters.label);
-    if (this.filters.search) p.set('q', this.filters.search);
-    if (this.currentPage > 1) p.set('page', String(this.currentPage));
-    if (this.currentView !== 'list') p.set('view', this.currentView);
-    const s = p.toString();
-    const newHash = s ? `#${s}` : '';
-    if (newHash !== window.location.hash) window.history.replaceState(null, '', newHash);
-  }
-
-  // ---------- Rendering ----------
-  updateUI() {
-    this.populateRepositoryDropdown();
-    this.populateAssigneeFilter();
-    this.populateLabelFilter();
-    this.filterAndDisplayIssues();
-    this.updateClearAllFiltersVisibility();
-    this.$('#issuesContainer').style.display = 'block';
-    this.updateStats();
-  }
-
-  // Back-compat alias
-  updateRepositoryDropdown(){ this.populateRepositoryDropdown(); }
-
-  populateRepositoryDropdown() {
-    const select = this.$('#repoFilter'); if (!select) return;
-    const current = this.filters.repo || 'projects';
-    select.innerHTML = `<option value="all">All Repositories</option>`;
-    for (const r of this.repositories) {
-      const opt = document.createElement('option');
-      opt.value = r.name; opt.textContent = r.displayName || r.name;
-      select.appendChild(opt);
-    }
-    if (this.githubToken && !this.loadedAllRepositories) {
-      const opt = document.createElement('option'); opt.value = 'load_all'; opt.textContent = 'Load All Repos…'; select.appendChild(opt);
-    }
-    select.value = current;
-    this.updateRepositoryDropdownCounts();
-  }
-
-  updateRepositoryDropdownCounts() {
-  const select = this.$('#repoFilter');
-  if (!select) return;
-
-  this.$all('option', select).forEach(o => {
-    const repoName = o.value;
-    if (repoName === 'all' || repoName === 'load_all') return;
-
-    const repo = this.repositories.find(r => r.name === repoName);
-    const display = repo?.displayName || repo?.name || repoName;
-    const cnt = this.repositoryIssueCounts[repoName];
-
-    // Prefer Search API counts if present, otherwise fall back to per-repo openIssueCount
-    if (cnt && cnt.open != null) {
-      o.textContent = `${display} (${cnt.open})`;
-      o.title = `Open: ${cnt.open}${cnt.closed != null ? ` • Closed: ${cnt.closed}` : ''}`;
-    } else if (repo && repo.openIssueCount != null) {
-      o.textContent = `${display} (${repo.openIssueCount})`;
-      o.title = `Open (from loaded issues): ${repo.openIssueCount}${repo.totalIssueCount != null ? ` • Total: ${repo.totalIssueCount}` : ''}`;
-    } else if (repoName === 'projects') {
-      o.textContent = `${display} (?)`;
-      o.title = 'Issue count unknown yet';
-    } else {
-      o.textContent = display; // no info yet
-      o.title = 'Counting…';
-    }
-  });
-}
-
-
-  async loadAllRepositories() {
-    try {
-      const csv = await this.loadRepositoriesFromCSV();
-      this.repositories = csv.map(c => ({
-        name: c.repo_name, displayName: c.display_name, description: c.description,
-        defaultBranch: c.default_branch, openIssueCount: null, totalIssueCount: null,
-        repository_url: `https://github.com/${this.owner}/${c.repo_name}`
-      }));
-      this.loadedAllRepositories = true;
-      this.populateRepositoryDropdown();
-      this.refreshCountsIncrementally();
-      this.showNotification('Loaded all repositories list', 'success');
-    } catch (e) {
-      console.error(e);
-      this.showNotification('Failed to load full repository list', 'error');
-    }
-  }
-
-  populateAssigneeFilter() {
-    const menu = this.$('#assigneeDropdown'); if (!menu) return;
-    menu.querySelectorAll('.dropdown-item[data-user]').forEach(n => n.remove());
-    [...this.assignees].sort().forEach(name => {
-      const d = document.createElement('div');
-      d.className = 'dropdown-item'; d.setAttribute('data-assignee', name); d.setAttribute('data-user', '1');
-      d.innerHTML = `<i class="fas fa-user"></i> ${name}`;
-      menu.appendChild(d);
-    });
-  }
-
-  populateLabelFilter() {
-    const menu = this.$('#labelDropdown'); if (!menu) return;
-    menu.querySelectorAll('.dropdown-item[data-dynamic-label]').forEach(n => n.remove());
-    [...this.labels].sort().forEach(l => {
-      const d = document.createElement('div');
-      d.className = 'dropdown-item'; d.setAttribute('data-label', l); d.setAttribute('data-dynamic-label', '1');
-      d.innerHTML = `<i class="fas fa-tag"></i> ${l}`;
-      menu.appendChild(d);
-    });
-  }
-
-  filterAndDisplayIssues() {
-    const repo = this.filters.repo;
-    const all = (repo === 'all') ? this.allIssues : (this.repositoryIssues[repo] || []);
-    let items = all;
-
-    if (this.filters.state !== 'all') items = items.filter(i => i.state === this.filters.state);
-    if (this.filters.assignee === 'unassigned') items = items.filter(i => !i.assignees?.length);
-    else if (this.filters.assignee !== 'all') items = items.filter(i => i.assignees?.some(a => a.login === this.filters.assignee));
-    if (this.filters.label !== 'all') items = items.filter(i => i.labels?.some(l => l.name === this.filters.label));
-
-    const q = (this.filters.search || '').toLowerCase();
-    if (q) {
-      items = items.filter(i => {
-        const title = (i.title || '').toLowerCase();
-        const body = (i.body || '').toLowerCase();
-        const number = String(i.number || '');
-        return title.includes(q) || body.includes(q) || number.includes(q);
-      });
-    }
-
-    const sortKey = this.filters.sort;
-    items = [...items].sort((a, b) => {
-      switch (sortKey) {
-        case 'created': return new Date(b.created_at) - new Date(a.created_at);
-        case 'updated': return new Date(b.updated_at) - new Date(a.updated_at);
-        case 'comments': return (b.comments || 0) - (a.comments || 0);
-        case 'title': return (a.title || '').localeCompare(b.title || '');
-        case 'number': return (b.number || 0) - (a.number || 0);
-        default: return new Date(b.updated_at) - new Date(a.updated_at);
-      }
-    });
-
-    this.filteredIssues = items;
-    this.renderIssues();
-    this.updatePagination();
-    this.updateHash();
-    this.updateStats();
-  }
-  updateStats() {
-    const repoCount = this.repositories ? this.repositories.length : 1; // Assuming single repo if no array
-    const openIssues = this.filteredIssues.filter(issue => issue.state === 'open').length;
-    const closedIssues = this.filteredIssues.filter(issue => issue.state === 'closed').length;
-    const totalComments = this.filteredIssues.reduce((sum, issue) => sum + (issue.comments || 0), 0);
-
-    document.getElementById('repoCount').textContent = repoCount;
-    document.getElementById('openIssueCount').textContent = openIssues;
-    document.getElementById('closedIssueCount').textContent = closedIssues;
-    document.getElementById('totalComments').textContent = totalComments;
-
-    // Show stats section
-    document.getElementById('statsSection').style.display = 'flex';
-}
-
-  renderIssues() {
-    const list = this.$('#issuesList'); if (!list) return;
-    list.innerHTML = '';
-
-    const start = (this.currentPage - 1) * this.perPage;
-    const pageItems = this.filteredIssues.slice(start, start + this.perPage);
-
-    if (!pageItems.length) {
-      list.innerHTML = `<p class="no-issues">No issues found.</p>`;
-      return;
-    }
-
-    const view = this.currentView;
-    const frag = document.createDocumentFragment();
-
-    for (const issue of pageItems) {
-      const el = document.createElement('div');
-      el.className = `issue-item view-${view}`;
-
-      const labelHtml = (issue.labels || [])
-        .map(l => `<span class="label" style="background-color:#${(l.color || '999')}">${l.name}</span>`)
-        .join(' ');
-
-      el.innerHTML = `
-        <div class="issue-title">
-          <strong>#${issue.number}</strong>
-          <a href="${issue.html_url}" target="_blank" rel="noopener">${issue.title}</a>
-        </div>
-
-        <div class="issue-meta">
-          <span>${issue.state}</span>
-          <span>Updated: ${new Date(issue.updated_at).toLocaleString()}</span>
-          <span>Repo: ${issue.repository}</span>
-        </div>
-
-        <div class="issue-labels">${labelHtml}</div>
-        <div class="issue-body">${this.truncateAndLinkify(issue.body, 220).replace(/\n/g, '<br>')}</div>
-
-        <div class="issue-actions" style="margin-top:.5rem; display:flex; gap:.5rem;">
-          <button class="btn btn-secondary btn-details">Details</button>
-          <a class="btn btn-outline" href="${issue.html_url}" target="_blank" rel="noopener">Open in GitHub</a>
-        </div>
-      `;
-
-      el.querySelector('.btn-details').addEventListener('click', () => {
-        this.openIssueDetail(issue);
-      });
-
-      frag.appendChild(el);
-    }
-    list.appendChild(frag);
-  }
-
-  openIssueDetail(issue) {
-    const title = `${issue.title} #${issue.number}`;
-    const bodyHtml = this.buildIssueDetailHtml(issue);
-    this.openModal(title, bodyHtml);
-  }
-
-  buildIssueDetailHtml(issue) {
-    const repo = issue.repository || '';
-    const labels = (issue.labels || [])
-      .map(l => `<span class="label" style="background-color:#${l.color || '999'}">${l.name}</span>`)
-      .join(' ');
-
-    const assignees = (issue.assignees || []).map(a => `
-      <div class="assignee-detail">
-        <img class="comment-avatar" src="${a.avatar_url}" alt="${a.login}">
-        <a href="https://github.com/${a.login}" target="_blank" rel="noopener">@${a.login}</a>
-      </div>`).join('') || '<span>—</span>';
-
-    return `
-      <div class="issue-header-detail">
-        <div class="issue-meta-detail">
-          <div class="repo-info">
-            <i class="fab fa-github"></i>
-            <a href="https://github.com/${repo}" target="_blank" rel="noopener">${repo}</a>
-          </div>
-          <div class="issue-dates">
-            <span>Created: ${new Date(issue.created_at).toLocaleString()}</span>
-            <span>Updated: ${new Date(issue.updated_at).toLocaleString()}</span>
-            <span>State: ${issue.state}</span>
-          </div>
-        </div>
-      </div>
-
-      <div class="issue-section">
-        <h4>Description</h4>
-      <div class="issue-description-full">${this.truncateAndLinkify(issue.body, issue.body.length)}</div>
-
-      </div>
-
-      <div class="issue-section">
-        <h4>Labels</h4>
-        <div class="issue-labels-detail">${labels || '—'}</div>
-      </div>
-
-      <div class="issue-section">
-        <h4>Assignees</h4>
-        <div class="assignees-detail">${assignees}</div>
-      </div>
-
-      <div class="issue-actions-detail">
-        <a class="btn btn-secondary" href="${issue.html_url}" target="_blank" rel="noopener">
-          <i class="fab fa-github"></i> View on GitHub
-        </a>
-      </div>
-    `;
-  }
-
-
-
-  truncateAndLinkify(text, max=220) {
-  if (!text) return '';
-  let truncated = text.length > max ? text.slice(0, max).trim() + '…' : text;
-
-  // simple URL → <a> replacer
-  const urlRegex = /(https?:\/\/[^\s]+)/g;
-  truncated = truncated.replace(urlRegex, url =>
-    `<a href="${url}" target="_blank" rel="noopener noreferrer">${url}</a>`
-  );
-
-  return truncated.replace(/\n/g, '<br>');
-}
-
-
-  updatePagination() {
-    const total = this.filteredIssues.length;
-    const totalPages = Math.max(1, Math.ceil(total / this.perPage));
-    this.currentPage = Math.min(this.currentPage, totalPages);
-
-    const info = this.$('#paginationInfo');
-    if (info) {
-      const start = (this.currentPage - 1) * this.perPage + 1;
-      const end = Math.min(this.currentPage * this.perPage, total);
-      info.textContent = `Showing ${total ? `${start}-${end}` : 0} of ${total} issues`;
-    }
-
-    const controls = this.$('#paginationControls'); if (!controls) return;
-    controls.innerHTML = '';
-    const mkBtn = (label, page, disabled=false) => {
-      const b = document.createElement('button'); b.textContent = label; b.disabled = disabled;
-      b.className = 'page-btn'; if (!disabled) b.onclick = () => { this.currentPage = page; this.renderIssues(); this.updatePagination(); };
-      return b;
-    };
-    controls.appendChild(mkBtn('«', 1, this.currentPage === 1));
-    controls.appendChild(mkBtn('‹', Math.max(1, this.currentPage - 1), this.currentPage === 1));
-    controls.appendChild(mkBtn('›', Math.min(totalPages, this.currentPage + 1), this.currentPage === totalPages));
-    controls.appendChild(mkBtn('»', totalPages, this.currentPage === totalPages));
-
-    this.updateHash(); // NEW: sync page in hash
-    this.updateStats();
-  }
-
-  // ---------- Modal ----------
-  openModal(title, bodyHtml){ this.$('#modalTitle').textContent=title; this.$('#modalBody').innerHTML=bodyHtml||''; this.$('#issueModal').classList.add('show'); }
-  closeModal(){ this.$('#issueModal').classList.remove('show'); }
-
-  // ---------- Hash+cache sync ----------
-  syncAndRefresh(){ this.updateHash(); this.saveToCache(); this.filterAndDisplayIssues(); }
-
-  closeAllDropdowns(){ this.$all('.dropdown-menu').forEach(d=>d.classList.remove('show')); }
-  copyIssueLink = async (url) => { try { await navigator.clipboard.writeText(url); this.showNotification('Issue link copied','success'); } catch { this.showNotification('Failed to copy link','error'); } }
-
-  // ---------- NEW helpers ----------
-  startAutoRefreshTimer() {
-    if (this._autoRefreshTimer) clearInterval(this._autoRefreshTimer);
-    if (!this.cacheConfig.autoRefresh) return;
-    const ms = Math.max(1, this.cacheConfig.duration) * 60 * 1000;
-    this._autoRefreshTimer = setInterval(() => this.loadData(true), ms);
-  }
-
-  updateHeaderRefreshDisplay() {
-    const spanWrap = this.$('#headerLastRefreshTime');
-    const timeEl = this.$('#headerRefreshTime');
-    if (!spanWrap || !timeEl) return;
-    if (!this.lastRefreshTime) { spanWrap.style.display='none'; return; }
-    spanWrap.style.display='inline';
-    timeEl.textContent = this.lastRefreshTime.toLocaleString();
-  }
-
-  showFiltersOnError() {
-    const sec = this.$('#filtersSection');
-    if (sec) { sec.style.display = 'block'; sec.classList.add('show-filters'); }
-  }
-}
-
-const issuesManager = new GitHubIssuesManager('issuesWidget');+        console.error('Issues widget container not found. Please add <div id="issuesWidget"></div> to your page.');
+    }
+});